--- conflicted
+++ resolved
@@ -1,16 +1,9 @@
 language: go
 go:
-<<<<<<< HEAD
-    - 1.13.x
-    - 1.14.x
-=======
     - 1.11.x
     - 1.12.x
     - 1.13.x
     - 1.14.x
-env:
-    - GO111MODULE=on
->>>>>>> befbea87
 install:
     - go get github.com/bwmarrin/discordgo
     - go get -v .
