--- conflicted
+++ resolved
@@ -19,11 +19,7 @@
 )
 
 // VERSION of Discordgo, follows Symantic Versioning. (http://semver.org/)
-<<<<<<< HEAD
-const VERSION = "0.13.0-alpha"
-=======
 const VERSION = "0.12.1"
->>>>>>> 83622cec
 
 // New creates a new Discord session and will automate some startup
 // tasks if given enough information to do so.  Currently you can pass zero
