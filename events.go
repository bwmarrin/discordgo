--- conflicted
+++ resolved
@@ -288,7 +288,11 @@
 	*Interaction
 }
 
-<<<<<<< HEAD
+// UnmarshalJSON is a helper function to unmarshal Interaction object.
+func (i *InteractionCreate) UnmarshalJSON(b []byte) error {
+	return json.Unmarshal(b, &i.Interaction)
+}
+
 // ThreadCreate is the data for a ThreadCreate event.
 type ThreadCreate struct {
 	*Channel
@@ -324,9 +328,4 @@
 	MemberCount       int             `json:"member_count"`
 	AddedMembers      []*ThreadMember `json:"added_members"`
 	RemovedMembersIDs []string        `json:"removed_members_ids"`
-=======
-// UnmarshalJSON is a helper function to unmarshal Interaction object.
-func (i *InteractionCreate) UnmarshalJSON(b []byte) error {
-	return json.Unmarshal(b, &i.Interaction)
->>>>>>> ab47f123
 }