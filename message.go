// Discordgo - Discord bindings for Go
// Available at https://github.com/bwmarrin/discordgo

// Copyright 2015-2016 Bruce Marriner <bruce@sqls.net>.  All rights reserved.
// Use of this source code is governed by a BSD-style
// license that can be found in the LICENSE file.

// This file contains code related to the Message struct

package discordgo

import (
	"encoding/json"
	"io"
	"regexp"
	"strings"
)

// MessageType is the type of Message
// https://discord.com/developers/docs/resources/channel#message-object-message-types
type MessageType int

// Block contains the valid known MessageType values
const (
<<<<<<< HEAD
	MessageTypeDefault                                 MessageType = 0
	MessageTypeRecipientAdd                            MessageType = 1
	MessageTypeRecipientRemove                         MessageType = 2
	MessageTypeCall                                    MessageType = 3
	MessageTypeChannelNameChange                       MessageType = 4
	MessageTypeChannelIconChange                       MessageType = 5
	MessageTypeChannelPinnedMessage                    MessageType = 6
	MessageTypeGuildMemberJoin                         MessageType = 7
	MessageTypeUserPremiumGuildSubscription            MessageType = 8
	MessageTypeUserPremiumGuildSubscriptionTierOne     MessageType = 9
	MessageTypeUserPremiumGuildSubscriptionTierTwo     MessageType = 10
	MessageTypeUserPremiumGuildSubscriptionTierThree   MessageType = 11
	MessageTypeChannelFollowAdd                        MessageType = 12
	MessageTypeGuildDiscoveryDisqualified              MessageType = 14
	MessageTypeGuildDiscoveryRequalified               MessageType = 15
	MessageTypeGuildDiscoveryGracePeriodInitialWarning MessageType = 16
	MessageTypeGuildDiscoveryGracePeriodFinalWarning   MessageType = 17
	MessageTypeThreadCreated                           MessageType = 18
	MessageTypeReply                                   MessageType = 19
	MessageTypeApplicationCommand                      MessageType = 20
	MessageTypeThreadStarterMessage                    MessageType = 21
	MessageTypeInviteReminder                          MessageType = 22
=======
	MessageTypeDefault                               MessageType = 0
	MessageTypeRecipientAdd                          MessageType = 1
	MessageTypeRecipientRemove                       MessageType = 2
	MessageTypeCall                                  MessageType = 3
	MessageTypeChannelNameChange                     MessageType = 4
	MessageTypeChannelIconChange                     MessageType = 5
	MessageTypeChannelPinnedMessage                  MessageType = 6
	MessageTypeGuildMemberJoin                       MessageType = 7
	MessageTypeUserPremiumGuildSubscription          MessageType = 8
	MessageTypeUserPremiumGuildSubscriptionTierOne   MessageType = 9
	MessageTypeUserPremiumGuildSubscriptionTierTwo   MessageType = 10
	MessageTypeUserPremiumGuildSubscriptionTierThree MessageType = 11
	MessageTypeChannelFollowAdd                      MessageType = 12
	MessageTypeGuildDiscoveryDisqualified            MessageType = 14
	MessageTypeGuildDiscoveryRequalified             MessageType = 15
	MessageTypeReply                                 MessageType = 19
	MessageTypeChatInputCommand                      MessageType = 20
	MessageTypeContextMenuCommand                    MessageType = 23
>>>>>>> 9d960231
)

// A Message stores all data related to a specific Discord message.
type Message struct {
	// The ID of the message.
	ID string `json:"id"`

	// The ID of the channel in which the message was sent.
	ChannelID string `json:"channel_id"`

	// The ID of the guild in which the message was sent.
	GuildID string `json:"guild_id,omitempty"`

	// The content of the message.
	Content string `json:"content"`

	// The time at which the messsage was sent.
	// CAUTION: this field may be removed in a
	// future API version; it is safer to calculate
	// the creation time via the ID.
	Timestamp Timestamp `json:"timestamp"`

	// The time at which the last edit of the message
	// occurred, if it has been edited.
	EditedTimestamp Timestamp `json:"edited_timestamp"`

	// The roles mentioned in the message.
	MentionRoles []string `json:"mention_roles"`

	// Whether the message is text-to-speech.
	TTS bool `json:"tts"`

	// Whether the message mentions everyone.
	MentionEveryone bool `json:"mention_everyone"`

	// The author of the message. This is not guaranteed to be a
	// valid user (webhook-sent messages do not possess a full author).
	Author *User `json:"author"`

	// A list of attachments present in the message.
	Attachments []*MessageAttachment `json:"attachments"`

	// A list of components attached to the message.
	Components []MessageComponent `json:"-"`

	// A list of embeds present in the message. Multiple
	// embeds can currently only be sent by webhooks.
	Embeds []*MessageEmbed `json:"embeds"`

	// A list of users mentioned in the message.
	Mentions []*User `json:"mentions"`

	// A list of reactions to the message.
	Reactions []*MessageReactions `json:"reactions"`

	// Whether the message is pinned or not.
	Pinned bool `json:"pinned"`

	// The type of the message.
	Type MessageType `json:"type"`

	// The webhook ID of the message, if it was generated by a webhook
	WebhookID string `json:"webhook_id"`

	// Member properties for this message's author,
	// contains only partial information
	Member *Member `json:"member"`

	// Channels specifically mentioned in this message
	// Not all channel mentions in a message will appear in mention_channels.
	// Only textual channels that are visible to everyone in a lurkable guild will ever be included.
	// Only crossposted messages (via Channel Following) currently include mention_channels at all.
	// If no mentions in the message meet these requirements, this field will not be sent.
	MentionChannels []*Channel `json:"mention_channels"`

	// Is sent with Rich Presence-related chat embeds
	Activity *MessageActivity `json:"activity"`

	// Is sent with Rich Presence-related chat embeds
	Application *MessageApplication `json:"application"`

	// MessageReference contains reference data sent with crossposted or reply messages.
	// This does not contain the reference *to* this message; this is for when *this* message references another.
	// To generate a reference to this message, use (*Message).Reference().
	MessageReference *MessageReference `json:"message_reference"`

	// The flags of the message, which describe extra features of a message.
	// This is a combination of bit masks; the presence of a certain permission can
	// be checked by performing a bitwise AND between this int and the flag.
	Flags MessageFlags `json:"flags"`

	// The thread that was started from this message, includes thread member object
	Thread *Channel `json:"thread"`
}

// UnmarshalJSON is a helper function to unmarshal the Message.
func (m *Message) UnmarshalJSON(data []byte) error {
	type message Message
	var v struct {
		message
		RawComponents []unmarshalableMessageComponent `json:"components"`
	}
	err := json.Unmarshal(data, &v)
	if err != nil {
		return err
	}
	*m = Message(v.message)
	m.Components = make([]MessageComponent, len(v.RawComponents))
	for i, v := range v.RawComponents {
		m.Components[i] = v.MessageComponent
	}
	return err
}

// GetCustomEmojis pulls out all the custom (Non-unicode) emojis from a message and returns a Slice of the Emoji struct.
func (m *Message) GetCustomEmojis() []*Emoji {
	var toReturn []*Emoji
	emojis := EmojiRegex.FindAllString(m.Content, -1)
	if len(emojis) < 1 {
		return toReturn
	}
	for _, em := range emojis {
		parts := strings.Split(em, ":")
		toReturn = append(toReturn, &Emoji{
			ID:       parts[2][:len(parts[2])-1],
			Name:     parts[1],
			Animated: strings.HasPrefix(em, "<a:"),
		})
	}
	return toReturn
}

// MessageFlags is the flags of "message" (see MessageFlags* consts)
// https://discord.com/developers/docs/resources/channel#message-object-message-flags
type MessageFlags int

// Valid MessageFlags values
const (
	MessageFlagsCrossPosted          MessageFlags = 1 << 0
	MessageFlagsIsCrossPosted        MessageFlags = 1 << 1
	MessageFlagsSupressEmbeds        MessageFlags = 1 << 2
	MessageFlagsSourceMessageDeleted MessageFlags = 1 << 3
	MessageFlagsUrgent               MessageFlags = 1 << 4
	MessageFlagsHasThread            MessageFlags = 1 << 5
	MessageFlagsEphemeral            MessageFlags = 1 << 6
	MessageFlagsLoading              MessageFlags = 1 << 7
)

// File stores info about files you e.g. send in messages.
type File struct {
	Name        string
	ContentType string
	Reader      io.Reader
}

// MessageSend stores all parameters you can send with ChannelMessageSendComplex.
type MessageSend struct {
	Content         string                  `json:"content,omitempty"`
	Embed           *MessageEmbed           `json:"embed,omitempty"`
	TTS             bool                    `json:"tts"`
	Components      []MessageComponent      `json:"components"`
	Files           []*File                 `json:"-"`
	AllowedMentions *MessageAllowedMentions `json:"allowed_mentions,omitempty"`
	Reference       *MessageReference       `json:"message_reference,omitempty"`

	// TODO: Remove this when compatibility is not required.
	File *File `json:"-"`
}

// MessageEdit is used to chain parameters via ChannelMessageEditComplex, which
// is also where you should get the instance from.
type MessageEdit struct {
	Content         *string                 `json:"content,omitempty"`
	Components      []MessageComponent      `json:"components"`
	Embed           *MessageEmbed           `json:"embed,omitempty"`
	AllowedMentions *MessageAllowedMentions `json:"allowed_mentions,omitempty"`

	ID      string
	Channel string
}

// NewMessageEdit returns a MessageEdit struct, initialized
// with the Channel and ID.
func NewMessageEdit(channelID string, messageID string) *MessageEdit {
	return &MessageEdit{
		Channel: channelID,
		ID:      messageID,
	}
}

// SetContent is the same as setting the variable Content,
// except it doesn't take a pointer.
func (m *MessageEdit) SetContent(str string) *MessageEdit {
	m.Content = &str
	return m
}

// SetEmbed is a convenience function for setting the embed,
// so you can chain commands.
func (m *MessageEdit) SetEmbed(embed *MessageEmbed) *MessageEdit {
	m.Embed = embed
	return m
}

// AllowedMentionType describes the types of mentions used
// in the MessageAllowedMentions type.
type AllowedMentionType string

// The types of mentions used in MessageAllowedMentions.
const (
	AllowedMentionTypeRoles    AllowedMentionType = "roles"
	AllowedMentionTypeUsers    AllowedMentionType = "users"
	AllowedMentionTypeEveryone AllowedMentionType = "everyone"
)

// MessageAllowedMentions allows the user to specify which mentions
// Discord is allowed to parse in this message. This is useful when
// sending user input as a message, as it prevents unwanted mentions.
// If this type is used, all mentions must be explicitly whitelisted,
// either by putting an AllowedMentionType in the Parse slice
// (allowing all mentions of that type) or, in the case of roles and
// users, explicitly allowing those mentions on an ID-by-ID basis.
// For more information on this functionality, see:
// https://discordapp.com/developers/docs/resources/channel#allowed-mentions-object-allowed-mentions-reference
type MessageAllowedMentions struct {
	// The mention types that are allowed to be parsed in this message.
	// Please note that this is purposely **not** marked as omitempty,
	// so if a zero-value MessageAllowedMentions object is provided no
	// mentions will be allowed.
	Parse []AllowedMentionType `json:"parse"`

	// A list of role IDs to allow. This cannot be used when specifying
	// AllowedMentionTypeRoles in the Parse slice.
	Roles []string `json:"roles,omitempty"`

	// A list of user IDs to allow. This cannot be used when specifying
	// AllowedMentionTypeUsers in the Parse slice.
	Users []string `json:"users,omitempty"`
}

// A MessageAttachment stores data for message attachments.
type MessageAttachment struct {
	ID       string `json:"id"`
	URL      string `json:"url"`
	ProxyURL string `json:"proxy_url"`
	Filename string `json:"filename"`
	Width    int    `json:"width"`
	Height   int    `json:"height"`
	Size     int    `json:"size"`
}

// MessageEmbedFooter is a part of a MessageEmbed struct.
type MessageEmbedFooter struct {
	Text         string `json:"text,omitempty"`
	IconURL      string `json:"icon_url,omitempty"`
	ProxyIconURL string `json:"proxy_icon_url,omitempty"`
}

// MessageEmbedImage is a part of a MessageEmbed struct.
type MessageEmbedImage struct {
	URL      string `json:"url,omitempty"`
	ProxyURL string `json:"proxy_url,omitempty"`
	Width    int    `json:"width,omitempty"`
	Height   int    `json:"height,omitempty"`
}

// MessageEmbedThumbnail is a part of a MessageEmbed struct.
type MessageEmbedThumbnail struct {
	URL      string `json:"url,omitempty"`
	ProxyURL string `json:"proxy_url,omitempty"`
	Width    int    `json:"width,omitempty"`
	Height   int    `json:"height,omitempty"`
}

// MessageEmbedVideo is a part of a MessageEmbed struct.
type MessageEmbedVideo struct {
	URL    string `json:"url,omitempty"`
	Width  int    `json:"width,omitempty"`
	Height int    `json:"height,omitempty"`
}

// MessageEmbedProvider is a part of a MessageEmbed struct.
type MessageEmbedProvider struct {
	URL  string `json:"url,omitempty"`
	Name string `json:"name,omitempty"`
}

// MessageEmbedAuthor is a part of a MessageEmbed struct.
type MessageEmbedAuthor struct {
	URL          string `json:"url,omitempty"`
	Name         string `json:"name,omitempty"`
	IconURL      string `json:"icon_url,omitempty"`
	ProxyIconURL string `json:"proxy_icon_url,omitempty"`
}

// MessageEmbedField is a part of a MessageEmbed struct.
type MessageEmbedField struct {
	Name   string `json:"name,omitempty"`
	Value  string `json:"value,omitempty"`
	Inline bool   `json:"inline,omitempty"`
}

// An MessageEmbed stores data for message embeds.
type MessageEmbed struct {
	URL         string                 `json:"url,omitempty"`
	Type        EmbedType              `json:"type,omitempty"`
	Title       string                 `json:"title,omitempty"`
	Description string                 `json:"description,omitempty"`
	Timestamp   string                 `json:"timestamp,omitempty"`
	Color       int                    `json:"color,omitempty"`
	Footer      *MessageEmbedFooter    `json:"footer,omitempty"`
	Image       *MessageEmbedImage     `json:"image,omitempty"`
	Thumbnail   *MessageEmbedThumbnail `json:"thumbnail,omitempty"`
	Video       *MessageEmbedVideo     `json:"video,omitempty"`
	Provider    *MessageEmbedProvider  `json:"provider,omitempty"`
	Author      *MessageEmbedAuthor    `json:"author,omitempty"`
	Fields      []*MessageEmbedField   `json:"fields,omitempty"`
}

// EmbedType is the type of embed
// https://discord.com/developers/docs/resources/channel#embed-object-embed-types
type EmbedType string

// Block of valid EmbedTypes
const (
	EmbedTypeRich    EmbedType = "rich"
	EmbedTypeImage   EmbedType = "image"
	EmbedTypeVideo   EmbedType = "video"
	EmbedTypeGifv    EmbedType = "gifv"
	EmbedTypeArticle EmbedType = "article"
	EmbedTypeLink    EmbedType = "link"
)

// MessageReactions holds a reactions object for a message.
type MessageReactions struct {
	Count int    `json:"count"`
	Me    bool   `json:"me"`
	Emoji *Emoji `json:"emoji"`
}

// MessageActivity is sent with Rich Presence-related chat embeds
type MessageActivity struct {
	Type    MessageActivityType `json:"type"`
	PartyID string              `json:"party_id"`
}

// MessageActivityType is the type of message activity
type MessageActivityType int

// Constants for the different types of Message Activity
const (
	MessageActivityTypeJoin        MessageActivityType = 1
	MessageActivityTypeSpectate    MessageActivityType = 2
	MessageActivityTypeListen      MessageActivityType = 3
	MessageActivityTypeJoinRequest MessageActivityType = 5
)

// MessageApplication is sent with Rich Presence-related chat embeds
type MessageApplication struct {
	ID          string `json:"id"`
	CoverImage  string `json:"cover_image"`
	Description string `json:"description"`
	Icon        string `json:"icon"`
	Name        string `json:"name"`
}

// MessageReference contains reference data sent with crossposted messages
type MessageReference struct {
	MessageID string `json:"message_id"`
	ChannelID string `json:"channel_id"`
	GuildID   string `json:"guild_id,omitempty"`
}

// Reference returns MessageReference of given message
func (m *Message) Reference() *MessageReference {
	return &MessageReference{
		GuildID:   m.GuildID,
		ChannelID: m.ChannelID,
		MessageID: m.ID,
	}
}

// ContentWithMentionsReplaced will replace all @<id> mentions with the
// username of the mention.
func (m *Message) ContentWithMentionsReplaced() (content string) {
	content = m.Content

	for _, user := range m.Mentions {
		content = strings.NewReplacer(
			"<@"+user.ID+">", "@"+user.Username,
			"<@!"+user.ID+">", "@"+user.Username,
		).Replace(content)
	}
	return
}

var patternChannels = regexp.MustCompile("<#[^>]*>")

// ContentWithMoreMentionsReplaced will replace all @<id> mentions with the
// username of the mention, but also role IDs and more.
func (m *Message) ContentWithMoreMentionsReplaced(s *Session) (content string, err error) {
	content = m.Content

	if !s.StateEnabled {
		content = m.ContentWithMentionsReplaced()
		return
	}

	channel, err := s.State.Channel(m.ChannelID)
	if err != nil {
		content = m.ContentWithMentionsReplaced()
		return
	}

	for _, user := range m.Mentions {
		nick := user.Username

		member, err := s.State.Member(channel.GuildID, user.ID)
		if err == nil && member.Nick != "" {
			nick = member.Nick
		}

		content = strings.NewReplacer(
			"<@"+user.ID+">", "@"+user.Username,
			"<@!"+user.ID+">", "@"+nick,
		).Replace(content)
	}
	for _, roleID := range m.MentionRoles {
		role, err := s.State.Role(channel.GuildID, roleID)
		if err != nil || !role.Mentionable {
			continue
		}

		content = strings.Replace(content, "<@&"+role.ID+">", "@"+role.Name, -1)
	}

	content = patternChannels.ReplaceAllStringFunc(content, func(mention string) string {
		channel, err := s.State.Channel(mention[2 : len(mention)-1])
		if err != nil || channel.Type == ChannelTypeGuildVoice {
			return mention
		}

		return "#" + channel.Name
	})
	return
}<|MERGE_RESOLUTION|>--- conflicted
+++ resolved
@@ -22,7 +22,6 @@
 
 // Block contains the valid known MessageType values
 const (
-<<<<<<< HEAD
 	MessageTypeDefault                                 MessageType = 0
 	MessageTypeRecipientAdd                            MessageType = 1
 	MessageTypeRecipientRemove                         MessageType = 2
@@ -42,29 +41,10 @@
 	MessageTypeGuildDiscoveryGracePeriodFinalWarning   MessageType = 17
 	MessageTypeThreadCreated                           MessageType = 18
 	MessageTypeReply                                   MessageType = 19
-	MessageTypeApplicationCommand                      MessageType = 20
+	MessageTypeChatInputCommand                        MessageType = 20
 	MessageTypeThreadStarterMessage                    MessageType = 21
 	MessageTypeInviteReminder                          MessageType = 22
-=======
-	MessageTypeDefault                               MessageType = 0
-	MessageTypeRecipientAdd                          MessageType = 1
-	MessageTypeRecipientRemove                       MessageType = 2
-	MessageTypeCall                                  MessageType = 3
-	MessageTypeChannelNameChange                     MessageType = 4
-	MessageTypeChannelIconChange                     MessageType = 5
-	MessageTypeChannelPinnedMessage                  MessageType = 6
-	MessageTypeGuildMemberJoin                       MessageType = 7
-	MessageTypeUserPremiumGuildSubscription          MessageType = 8
-	MessageTypeUserPremiumGuildSubscriptionTierOne   MessageType = 9
-	MessageTypeUserPremiumGuildSubscriptionTierTwo   MessageType = 10
-	MessageTypeUserPremiumGuildSubscriptionTierThree MessageType = 11
-	MessageTypeChannelFollowAdd                      MessageType = 12
-	MessageTypeGuildDiscoveryDisqualified            MessageType = 14
-	MessageTypeGuildDiscoveryRequalified             MessageType = 15
-	MessageTypeReply                                 MessageType = 19
-	MessageTypeChatInputCommand                      MessageType = 20
-	MessageTypeContextMenuCommand                    MessageType = 23
->>>>>>> 9d960231
+	MessageTypeContextMenuCommand                      MessageType = 23
 )
 
 // A Message stores all data related to a specific Discord message.
