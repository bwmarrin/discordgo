// Discordgo - Discord bindings for Go
// Available at https://github.com/bwmarrin/discordgo

// Copyright 2015-2016 Bruce Marriner <bruce@sqls.net>.  All rights reserved.
// Use of this source code is governed by a BSD-style
// license that can be found in the LICENSE file.

// This file contains code related to Discord voice suppport

package discordgo

import (
	"context"
	"crypto/aes"
	"crypto/cipher"
	"encoding/binary"
	"encoding/json"
	"errors"
	"fmt"
	"net"
	"strconv"
	"sync"
	"time"

	"github.com/gorilla/websocket"
	"golang.org/x/crypto/chacha20poly1305"
)

// ------------------------------------------------------------------------------------------------
// Code related to both VoiceConnection Websocket and UDP connections.
// ------------------------------------------------------------------------------------------------

// VoiceConnectionStatus is status of VoiceConnection
// New -> Connecting <-> Ready
// any -> Dead
type VoiceConnectionStatus int

const (
	// VoiceConnectionStatusInvalid means status not specified, maybe bug?
	VoiceConnectionStatusInvalid VoiceConnectionStatus = iota
	// VoiceConnectionStatusNew means initiating connection
	VoiceConnectionStatusNew
	// VoiceConnectionStatusConnecting means connecting websocket and udp (includes reconnecting)
	VoiceConnectionStatusConnecting
	// VoiceConnectionStatusReady means ready to send/receive audio
	VoiceConnectionStatusReady
	// VoiceConnectionStatusDead means already dead(error or disconnected normally)
	VoiceConnectionStatusDead
)

// A VoiceConnection struct holds all the data and functions related to a Discord Voice Connection.
type VoiceConnection struct {
	Cond *sync.Cond

	// Status of this connection. Read only
	Status VoiceConnectionStatus

	// Closed if this VoiceConection status become Dead
	Dead <-chan struct{}
	dead chan struct{}

	// contains unrecoverable error
	// if not nil, Status should be Dead
	Err error

	LogLevel int
	GuildID  string

	deaf     bool
	mute     bool
	speaking bool

	OpusSend chan []byte  // Chan for sending opus audio, automatically closed after dead, DON'T CLOSE YOURSELF
	OpusRecv chan *Packet // Chan for receiving opus audio, automatically closed after dead, DON'T CLOSE YOURSELF

	// can be nil, use only for send message
	// mostly this is available connection or nil, but rarely closed connection
	wsConn *websocket.Conn

	// calling this may close websocket and all related connection.
	wsCancel context.CancelFunc

	udpConn *net.UDPConn

	session *Session

	sessionID string

	op2 voiceOP2
	op4 voiceOP4

	cipher cipher.AEAD

	voiceSpeakingUpdateHandlers []VoiceSpeakingUpdateHandler

	seqAck int // for heartbeat and resume
}

// VoiceSpeakingUpdateHandler type provides a function definition for the
// VoiceSpeakingUpdate event
type VoiceSpeakingUpdateHandler func(vc *VoiceConnection, vs *VoiceSpeakingUpdate)

// Speaking sends a speaking notification to Discord over the voice websocket.
// This must be sent as true prior to sending audio and should be set to false
// once finished sending audio.
// b : Send true if speaking, false if not.
func (v *VoiceConnection) Speaking(b bool) (err error) {

	v.log(LogDebug, "called (%t)", b)

	type voiceSpeakingData struct {
		Speaking bool `json:"speaking"`
		Delay    int  `json:"delay"`
	}

	type voiceSpeakingOp struct {
		Op   int               `json:"op"` // Always 5
		Data voiceSpeakingData `json:"d"`
	}

	v.Cond.L.Lock()
	defer v.Cond.L.Unlock()
	if v.wsConn == nil {
		return fmt.Errorf("no VoiceConnection websocket")
	}
	data := voiceSpeakingOp{5, voiceSpeakingData{b, 0}}
	err = v.wsConn.WriteJSON(data)

	v.Cond.Broadcast()
	if err != nil {
		v.speaking = false
		v.log(LogError, "Speaking() write json error, %s", err)
		return
	}

	v.speaking = b

	return
}

// Disconnect requests disconnect from this voice channel and wait for disconencted
func (v *VoiceConnection) Disconnect(ctx context.Context) error {

	v.log(LogInformational, "called")

	err := v.session.VoiceStateUpdate(v.GuildID, "", true, true)
	if err != nil {
		return err
	}

	return v.waitUntilStatus(ctx, VoiceConnectionStatusDead)
}

// Kill stop all goroutines related to this voice conection, remove self from Session, and set status to dead.
// NOTE: unlock before calling this
func (v *VoiceConnection) Kill() {

	v.log(LogInformational, "called")

	v.session.Lock()
	if v.session.VoiceConnections[v.GuildID] == v {
		delete(v.session.VoiceConnections, v.GuildID)
	}
	v.session.Unlock()
	v.Cond.L.Lock()
	defer v.Cond.L.Unlock()
	if v.wsCancel != nil {
		v.wsCancel()
	}
	if v.Status != VoiceConnectionStatusDead {
		v.Status = VoiceConnectionStatusDead
		v.Cond.Broadcast()
		close(v.dead)
		go func() {
			time.Sleep(100 * time.Millisecond) // safe
			close(v.OpusRecv)
			close(v.OpusSend)
		}()
	}

	v.log(LogInformational, "done")
}

// AddHandler adds a Handler for VoiceSpeakingUpdate events.
func (v *VoiceConnection) AddHandler(h VoiceSpeakingUpdateHandler) {
	v.Cond.L.Lock()
	defer v.Cond.L.Unlock()

	v.voiceSpeakingUpdateHandlers = append(v.voiceSpeakingUpdateHandlers, h)
	v.Cond.Broadcast()
}

// VoiceSpeakingUpdate is a struct for a VoiceSpeakingUpdate event.
type VoiceSpeakingUpdate struct {
	UserID   string `json:"user_id"`
	SSRC     int    `json:"ssrc"`
	Speaking bool   `json:"speaking"`
}

// ------------------------------------------------------------------------------------------------
// Unexported Internal Functions Below.
// ------------------------------------------------------------------------------------------------

// unrecoverable error handling
// VoiceConnection should be unlocked before calling this
func (v *VoiceConnection) failure(err error) {
	v.log(LogError, "voice unrecoverable error, %v", err.Error())
	v.log(LogDebug, "voice struct: %#v\n", v)
	v.Cond.L.Lock()
	if v.Err == nil {
		v.Status = VoiceConnectionStatusDead
		v.Err = err
		v.Cond.Broadcast()
	}
	v.Cond.L.Unlock()
	// cleanup
	v.Kill()
	v.Disconnect(context.Background())
}

// voiceWebsocketMessage is basic message struct of voice websocket
type voiceWebsocketMessage struct {
	Operation int             `json:"op"`
	RawData   json.RawMessage `json:"d"`
	Sequence  *int            `json:"seq"`
}

// A voiceOP2 stores the data for the voice operation 2 websocket event
// which is sort of like the voice READY packet
type voiceOP2 struct {
	SSRC  uint32   `json:"ssrc"`
	Port  int      `json:"port"`
	Modes []string `json:"modes"`
	IP    string   `json:"ip"`
}

// A voiceOP4 stores the data for the voice operation 4 websocket event
// which provides us with the NaCl SecretBox encryption key
type voiceOP4 struct {
	SecretKey []byte `json:"secret_key"`
	Mode      string `json:"mode"`
}

// A voiceOP8 stores the data for the voice operation 8 websocket event HELLO
type voiceOP8 struct {
	HeartbeatInterval int `json:"heartbeat_interval"`
}

// waitUntilStatus waits for connection to be in given VoiceConnectionStatus
// returns error if context timeout or VoiceConnection.Err
func (v *VoiceConnection) waitUntilStatus(ctx context.Context, status VoiceConnectionStatus) error {
	v.log(LogInformational, "called")

	ch := make(chan error)

	go func() {
		defer close(ch)
		v.Cond.L.Lock()
		defer v.Cond.L.Unlock()
		for v.Status != status && v.Status != VoiceConnectionStatusDead {
			select {
			case <-ctx.Done():
				return
			default:
			}
			v.Cond.Wait()
		}
		ch <- v.Err
	}()

	select {
	case err := <-ch:
		return err
	case <-ctx.Done():
		return ctx.Err()
	}

}

// onVoiceServerUpdate handles a VOICE_SERVER_UPDATE event of main gateway.
// wait for VOICE_SERVER_UPDATE and open voice websocket connection.
func (v *VoiceConnection) onVoiceServerUpdate(ev *VoiceServerUpdate) (err error) {

	v.log(LogInformational, "called")

	v.Cond.L.Lock()
	defer v.Cond.L.Unlock()

	// Close a websocket if one is already open
	if v.wsCancel != nil {
		v.wsCancel()
	}

	// If no endpoint, just wait for next event
	if ev.Endpoint == nil {
		return
	}

	go v.websocket(context.TODO(), *ev.Endpoint, ev.Token)

	return
}

// ErrVoiceNoSessionID means timed out to receive voice Session ID
var ErrVoiceNoSessionID = errors.New("did not receive voice Session ID in time")

// ErrVoiceReconnectionLimit means reached a hard limit to reconnect
var ErrVoiceReconnectionLimit = errors.New("reconnection limit reached")

// ErrVoiceUnknownEncryptionMode means Discord requested encryption mode which is not supported
var ErrVoiceUnknownEncryptionMode = errors.New("unknown encryption mode")

// websocket open the voice websocket, handle reconnect, and listens on it for messages and passes them to the voice event handler.
// This is automatically called by the Open func.
func (v *VoiceConnection) websocket(ctx context.Context, endpoint string, token string) {

	v.log(LogInformational, "called")

	ctx, cancel := context.WithCancel(ctx)
	defer cancel()

	v.Cond.L.Lock()
	// Close a websocket if one is already open
	if v.wsCancel != nil {
		v.wsCancel()
	}
	v.wsCancel = cancel
	v.Cond.L.Unlock()

	sessionIDDone := make(chan struct{})
	go func() {
		v.Cond.L.Lock()
		defer v.Cond.L.Unlock()
		for v.sessionID == "" {
			v.Cond.Wait()
		}
		close(sessionIDDone)
	}()
	timeout := time.NewTimer(1 * time.Second)

	select {
	case <-sessionIDDone:
	case <-timeout.C:
		v.failure(ErrVoiceNoSessionID)
		return
	}

	// avoid resource leak before Go 1.23
	if !timeout.Stop() {
		<-timeout.C
	}

	v.Cond.L.Lock()
	v.seqAck = -1
	v.Cond.L.Unlock()

	for i := 0; i < 100; i++ {
		select {
		case <-ctx.Done():
			return
		default:
		}

		ctx, cancel := context.WithCancel(ctx)
		defer cancel() // this cancel() is not needed actually, but do it to suppress lint warning

		v.Cond.L.Lock()
		v.Status = VoiceConnectionStatusConnecting
		v.Cond.Broadcast()
		v.Cond.L.Unlock()

		vg := "wss://" + endpoint + "?v=8"
		v.log(LogInformational, "connecting to voice endpoint %s", vg)
		wsConn, _, err := v.session.Dialer.Dial(vg, nil)
		if err != nil {
<<<<<<< HEAD
			err = fmt.Errorf("error connecting to voice endpoint %s, %w", vg, err)
			v.failure(err)
			return
		}
		go func() {
			<-ctx.Done()
			// don't do graceful closing of websocket because it's not needed
			err := wsConn.Close()
			v.log(LogDebug, "closed voice websocket due to context done: %v", err)
		}()

		v.Cond.L.Lock()
		v.wsConn = wsConn
		v.Cond.L.Unlock()

		if i == 0 {
			type voiceHandshakeData struct {
				ServerID               string `json:"server_id"`
				UserID                 string `json:"user_id"`
				SessionID              string `json:"session_id"`
				Token                  string `json:"token"`
				MaxDAVEProtocolVersion int    `json:"max_dave_protocol_version"`
			}
			type voiceHandshakeOp struct {
				Op   int                `json:"op"` // Always 0
				Data voiceHandshakeData `json:"d"`
			}
			data := voiceHandshakeOp{0, voiceHandshakeData{
				ServerID:               v.GuildID,
				UserID:                 v.session.State.User.ID,
				SessionID:              v.sessionID,
				Token:                  token,
				MaxDAVEProtocolVersion: 0, // TODO: implement DAVE
			}}

			err = wsConn.WriteJSON(data)
			if err != nil {
				err = fmt.Errorf("error sending identify packet, %w", err)
				v.failure(err)
				return
			}
		} else {
			type voiceResumeData struct {
				ServerID  string `json:"server_id"`
				SessionID string `json:"session_id"`
				Token     string `json:"token"`
				SeqAck    int    `json:"seq_ack"`
			}
			type voiceResumeOp struct {
				Op   int             `json:"op"` // Always 7
				Data voiceResumeData `json:"d"`
			}

			v.Cond.L.Lock()
			data := voiceResumeOp{7, voiceResumeData{
				ServerID:  v.GuildID,
				SessionID: v.sessionID,
				Token:     token,
				SeqAck:    v.seqAck,
			}}
			v.Cond.L.Unlock()

			v.log(LogInformational, "resuming voice websocket")
			v.log(LogDebug, "resume packet, %#v", data)
=======
			e, ok := err.(*websocket.CloseError)

			// 4014 indicates a manual disconnection by someone in the guild;
			// 4021 indicates that the voice connection was dropped due to rate limiting;
			// 4022 indicates that the call was terminated (e.g., channel deleted, voice server changed, call ended).
			// we shouldn't reconnect.
			if ok && (e.Code == 4014 || e.Code == 4021 || e.Code == 4022) {
				v.log(LogInformational, "received %d manual disconnection", e.Code)

				// Abandon the voice WS connection
				v.Lock()
				v.wsConn = nil
				v.Unlock()

				if e.Code == 4014 {
					// Wait for VOICE_SERVER_UPDATE.
					// When the bot is moved by the user to another voice channel,
					// VOICE_SERVER_UPDATE is received after the code.
					for i := 0; i < 5; i++ { // TODO: temp, wait for VoiceServerUpdate.
						<-time.After(1 * time.Second)
	
						v.RLock()
						reconnected := v.wsConn != nil
						v.RUnlock()
						if !reconnected {
							continue
						}
						v.log(LogInformational, "successfully reconnected after %d manual disconnection", e.Code)
						return
					}
				}

				// When VOICE_SERVER_UPDATE is not received, disconnect as usual.
				v.log(LogInformational, "disconnect due to %d manual disconnection", e.Code)
>>>>>>> d7121720

			err = wsConn.WriteJSON(data)
			if err != nil {
				err = fmt.Errorf("error sending resume packet, %w", err)
				v.failure(err)
				return
			}

			// reopen UDP connection because WebSocket broken likely meaning UDP broken too.
			err = v.udpOpen(ctx)
			if err != nil {
				err = fmt.Errorf("failed to resume UDP connection, %w", err)
				v.failure(err)
				return
			}
		}

		for {
			select {
			case <-ctx.Done():
				return
			default:
			}

			messageType, message, err := wsConn.ReadMessage()
			if err != nil {
				// Abandon the voice WS connection
				v.Cond.L.Lock()
				if v.wsConn == wsConn {
					v.wsConn = nil
				}
				v.Cond.Broadcast()
				v.Cond.L.Unlock()

				select {
				case <-ctx.Done():
					return
				default:
				}

				// 4014 indicates a manual disconnection by someone in the guild;
				// we shouldn't reconnect.
				if websocket.IsCloseError(err, 4014) {
					v.log(LogInformational, "received 4014 manual disconnection")

					return
				}

				// 4015 indicates that voice server crashed so we should reconnect.
				// Other code is our bad, should never happen, we stop reconnecting to avoid loop.
				if websocket.IsUnexpectedCloseError(err, 4015) {
					err := fmt.Errorf("voice websocket closed, %w", err)
					v.failure(err)
					return
				}

				v.log(LogInformational, "voice socket disconnected, reconnecting, %v", err)

				// close goroutine related to websocket
				cancel()

				// reconnect
				break
			}

			// Pass received message to voice event handler
			go v.onEvent(ctx, messageType == websocket.BinaryMessage, message)
		}
	}

	v.failure(ErrVoiceReconnectionLimit)
}

// wsEvent handles any voice websocket events. This is only called by the
// wsListen() function.
func (v *VoiceConnection) onEvent(ctx context.Context, binary bool, message []byte) {

	if binary {
		v.log(LogDebug, "received binary: %x", message)
	} else {
		v.log(LogDebug, "received string: %s", string(message))
	}

	if binary {
		// TODO: implement DAVE
	} else {

		var e voiceWebsocketMessage
		if err := json.Unmarshal(message, &e); err != nil {
			v.log(LogError, "unmarshall error, %s", err)
			return
		}

		if e.Sequence != nil {

			v.Cond.L.Lock()
			v.seqAck = *e.Sequence
			v.Cond.L.Unlock()
		}

		switch e.Operation {

		case 2: // READY
			op2 := voiceOP2{}

			if err := json.Unmarshal(e.RawData, &op2); err != nil {
				err := fmt.Errorf("OP2 unmarshal error, %w, %s", err, string(e.RawData))
				v.failure(err)
				return
			}

			v.Cond.L.Lock()
			v.op2 = op2
			v.Cond.Broadcast()
			v.Cond.L.Unlock()

			// Start the UDP connection
			err := v.udpOpen(ctx)
			if err != nil {
				err := fmt.Errorf("error opening udp connection, %w", err)
				v.failure(err)
				return
			}

			return

		case 4: // udp encryption secret key
			op4 := voiceOP4{}
			if err := json.Unmarshal(e.RawData, &op4); err != nil {
				err := fmt.Errorf("OP4 unmarshal error, %w, %s", err, string(e.RawData))
				v.failure(err)
				return
			}

			v.Cond.L.Lock()
			v.op4 = op4
			switch op4.Mode {
			case "aead_aes256_gcm_rtpsize":
				block, err := aes.NewCipher(op4.SecretKey)
				if err != nil {
					v.Cond.L.Unlock()
					v.failure(err)
					return
				}
				v.cipher, err = cipher.NewGCM(block)
				if err != nil {
					v.Cond.L.Unlock()
					v.failure(err)
					return
				}
			case "aead_xchacha20_poly1305_rtpsize":
				var err error
				v.cipher, err = chacha20poly1305.NewX(op4.SecretKey)
				if err != nil {
					v.Cond.L.Unlock()
					v.failure(err)
					return
				}
			default:
				err := fmt.Errorf("%w: %s", ErrVoiceUnknownEncryptionMode, op4.Mode)
				v.Cond.L.Unlock()
				v.failure(err)
				return
			}

			// Start the opusSender.
			// TODO: Should we allow 48000/960 values to be user defined?
			if v.OpusSend == nil {
				v.OpusSend = make(chan []byte, 2)
			}
			go v.opusSender(ctx, 48000, 960)

			// Start the opusReceiver
			if !v.deaf {
				if v.OpusRecv == nil {
					v.OpusRecv = make(chan *Packet, 2)
				}

				go v.opusReceiver(ctx)
			}

			v.Status = VoiceConnectionStatusReady

			v.Cond.Broadcast()
			v.Cond.L.Unlock()
			return

		case 5:
			if len(v.voiceSpeakingUpdateHandlers) == 0 {
				return
			}

			voiceSpeakingUpdate := &VoiceSpeakingUpdate{}
			if err := json.Unmarshal(e.RawData, voiceSpeakingUpdate); err != nil {
				v.log(LogError, "OP5 unmarshall error, %s, %s", err, string(e.RawData))
				return
			}

			for _, h := range v.voiceSpeakingUpdateHandlers {
				h(v, voiceSpeakingUpdate)
			}

		case 6: // HEARTBEAT response
			// add code to use this to track latency?
			v.log(LogDebug, "recieved heartbeat ACK")
			return

		case 8: // HELLO

			op8 := voiceOP8{}

			if err := json.Unmarshal(e.RawData, &op8); err != nil {
				v.log(LogError, "OP6 unmarshall error, %s, %s", err, string(e.RawData))
				return
			}
			// Start the voice websocket heartbeat to keep the connection alive
			go v.wsHeartbeat(ctx, v.wsConn, op8.HeartbeatInterval)

		case 9: // resumed
			v.log(LogInformational, "resumed voice websocket")
			return

		default:
			v.log(LogDebug, "unknown voice operation, %d, %s", e.Operation, string(e.RawData))
		}
	}

}

type voiceHeartbeatOp struct {
	Op   int                `json:"op"` // Always 3
	Data voiceHeartbeatData `json:"d"`
}

type voiceHeartbeatData struct {
	T      int64 `json:"t"`
	SeqAck int   `json:"seq_ack"`
}

// wsHeartbeat sends regular heartbeats to voice Discord so it knows the client
// is still connected.  If you do not send these heartbeats Discord will
// disconnect the websocket connection after a few seconds.
func (v *VoiceConnection) wsHeartbeat(ctx context.Context, wsConn *websocket.Conn, interval int) {

	if wsConn == nil {
		return
	}

	var err error
	ticker := time.NewTicker(time.Duration(interval) * time.Millisecond)
	defer ticker.Stop()
	for {
		v.log(LogDebug, "sending heartbeat packet")
		v.Cond.L.Lock()
		seqAck := v.seqAck
		v.Cond.L.Unlock()
		err = wsConn.WriteJSON(voiceHeartbeatOp{3, voiceHeartbeatData{time.Now().Unix(), seqAck}})
		if err != nil {
			v.log(LogError, "error sending heartbeat to voice endpoint, %s", err)
			return
		}

		select {
		case <-ticker.C:
			// continue loop and send heartbeat
		case <-ctx.Done():
			return
		}
	}
}

// ------------------------------------------------------------------------------------------------
// Code related to the VoiceConnection UDP connection
// ------------------------------------------------------------------------------------------------

type voiceUDPData struct {
	Address string `json:"address"` // Public IP of machine running this code
	Port    uint16 `json:"port"`    // UDP Port of machine running this code
	Mode    string `json:"mode"`    // Encryption mode
}

type voiceUDPD struct {
	Protocol string       `json:"protocol"` // Always "udp" ?
	Data     voiceUDPData `json:"data"`
}

type voiceUDPOp struct {
	Op   int       `json:"op"` // Always 1
	Data voiceUDPD `json:"d"`
}

// udpOpen opens a UDP connection to the voice server and completes the
// initial required handshake.  This connection is left open in the session
// and can be used to send or receive audio.  This should only be called
// from voice.wsEvent OP2
func (v *VoiceConnection) udpOpen(ctx context.Context) (err error) {

	v.Cond.L.Lock()

	host := v.op2.IP + ":" + strconv.Itoa(v.op2.Port)
	addr, err := net.ResolveUDPAddr("udp", host)
	if err != nil {
		v.log(LogWarning, "error resolving udp host %s, %s", host, err)
		return
	}

	v.log(LogInformational, "connecting to udp addr %s", addr.String())
	udpConn, err := net.DialUDP("udp", nil, addr)
	if err != nil {
		v.log(LogWarning, "error connecting to udp addr %s, %s", addr.String(), err)
		return
	}

	v.udpConn = udpConn

	v.Cond.Broadcast()
	v.Cond.L.Unlock()

	// close if context done
	go func() {
		<-ctx.Done()
		err := udpConn.Close()
		v.log(LogDebug, "closed voice UDP due to context done, %v", err)
	}()

	// Create a 74 byte array to store the packet data
	sb := make([]byte, 74)
	binary.BigEndian.PutUint16(sb, 1)              // Packet type (0x1 is request, 0x2 is response)
	binary.BigEndian.PutUint16(sb[2:], 70)         // Packet length (excluding type and length fields)
	binary.BigEndian.PutUint32(sb[4:], v.op2.SSRC) // The SSRC code from the Op 2 VoiceConnection event

	// And send that data over the UDP connection to Discord.
	_, err = v.udpConn.Write(sb)
	if err != nil {
		v.log(LogWarning, "udp write error to %s, %s", addr.String(), err)
		return
	}

	// Create a 74 byte array and listen for the initial handshake response
	// from Discord.  Once we get it parse the IP and PORT information out
	// of the response.  This should be our public IP and PORT as Discord
	// saw us.
	rb := make([]byte, 74)
	rlen, _, err := v.udpConn.ReadFromUDP(rb)
	if err != nil {
		v.log(LogWarning, "udp read error, %s, %s", addr.String(), err)
		return
	}

	if rlen < 74 {
		v.log(LogWarning, "received udp packet too small")
		return fmt.Errorf("received udp packet too small")
	}

	// Loop over position 8 through 71 to grab the IP address.
	var ip string
	for i := 8; i < len(rb)-2; i++ {
		if rb[i] == 0 {
			ip = string(rb[8:i])
		}
	}

	// Grab port from position 72 and 73
	port := binary.BigEndian.Uint16(rb[len(rb)-2:])

	encryptionMode := ""
encryptionModeLoop:
	for _, mode := range v.op2.Modes {
		switch mode {
		case "aead_aes256_gcm_rtpsize":
			encryptionMode = mode
			break encryptionModeLoop // prefer
		case "aead_xchacha20_poly1305_rtpsize":
			encryptionMode = mode
		}
	}

	// Take the data from above and send it back to Discord to finalize
	// the UDP connection handshake.
	data := voiceUDPOp{1, voiceUDPD{"udp", voiceUDPData{ip, port, encryptionMode}}}

	v.Cond.L.Lock()
	wsConn := v.wsConn
	v.Cond.L.Unlock()
	if wsConn == nil {
		return
	}
	err = wsConn.WriteJSON(data)
	if err != nil {
		v.log(LogWarning, "udpop write error, %#v, %s", data, err)
		return
	}

	// start udpKeepAlive
	go v.udpKeepAlive(ctx, v.udpConn, 5*time.Second)
	// TODO: find a way to check that it fired off okay

	return
}

// udpKeepAlive sends a udp packet to keep the udp connection open
// This is still a bit of a "proof of concept"
func (v *VoiceConnection) udpKeepAlive(ctx context.Context, udpConn *net.UDPConn, i time.Duration) {
	var err error
	var sequence uint64

	packet := make([]byte, 8)

	ticker := time.NewTicker(i)
	defer ticker.Stop()
	for {

		binary.LittleEndian.PutUint64(packet, sequence)
		sequence++

		_, err = udpConn.Write(packet)
		if err != nil {
			v.log(LogError, "write error, %s", err)
			return
		}

		select {
		case <-ticker.C:
			// continue loop and send keepalive
		case <-ctx.Done():
			return
		}
	}
}

// opusSender will listen on the given channel and send any
// pre-encoded opus audio to Discord.  Supposedly.
func (v *VoiceConnection) opusSender(ctx context.Context, rate, size int) {

	v.log(LogInformational, "called")

	v.Cond.L.Lock()
	udpConn := v.udpConn
	v.Cond.L.Unlock()

	var sequence uint16
	var timestamp uint32
	var recvbuf []byte
	var ok bool
	udpHeader := make([]byte, 12)

	var nonce = make([]byte, v.cipher.NonceSize())

	// build the parts that don't change in the udpHeader
	udpHeader[0] = 0x80
	udpHeader[1] = 0x78
	binary.BigEndian.PutUint32(udpHeader[8:], v.op2.SSRC)

	// start a send loop that loops until buf chan is closed
	ticker := time.NewTicker(time.Millisecond * time.Duration(size/(rate/1000)))
	defer ticker.Stop()
	for i := uint32(0); true; i++ {

		// Get data from chan.  If chan is closed, return.
		select {
		case <-ctx.Done():
			return
		case recvbuf, ok = <-v.OpusSend:
			if !ok {
				return
			}
			// else, continue loop
		}

		v.Cond.L.Lock()
		speaking := v.speaking
		v.Cond.L.Unlock()
		if !speaking {
			err := v.Speaking(true)
			if err != nil {
				v.log(LogError, "error sending speaking packet, %s", err)
			}
		}

		// Add sequence and timestamp to udpPacket
		binary.BigEndian.PutUint16(udpHeader[2:], sequence)
		binary.BigEndian.PutUint32(udpHeader[4:], timestamp)

		// encrypt the opus data
		binary.LittleEndian.PutUint32(nonce, i)
		sendbuf := make([]byte, len(udpHeader), len(udpHeader)+len(nonce)+len(recvbuf)+v.cipher.Overhead())
		copy(sendbuf, udpHeader)
		v.Cond.L.Lock()
		sendbuf = v.cipher.Seal(sendbuf, nonce, recvbuf, udpHeader)
		v.Cond.L.Unlock()
		sendbuf = append(sendbuf, nonce[:4]...)

		// block here until we're exactly at the right time :)
		// Then send rtp audio packet to Discord over UDP
		select {
		case <-ctx.Done():
			return
		case <-ticker.C:
			// continue
		}
		_, err := udpConn.Write(sendbuf)

		if err != nil {
			err := fmt.Errorf("udp write error, %w", err)
			v.failure(err)
			return
		}

		// don't care if it overflows because it is already defined in Go spec
		// https://go.dev/ref/spec#Integer_overflow
		sequence++
		timestamp += uint32(size)
	}
}

// A Packet contains the headers and content of a received voice packet.
type Packet struct {
	Flags       byte // first byte of RTP header
	PayloadType byte // second byte of RTP header
	Sequence    uint16
	Timestamp   uint32
	SSRC        uint32
	CSRC        []uint32
	Extension   []byte // RTP header extension with extension header, can be nil
	Opus        []byte
}

// opusReceiver listens on the UDP socket for incoming packets
// and sends them across the given channel
// NOTE :: This function may change names later.
func (v *VoiceConnection) opusReceiver(ctx context.Context) {

	v.log(LogInformational, "called")

	v.Cond.L.Lock()
	udpConn := v.udpConn
	ch := v.OpusRecv
	v.Cond.L.Unlock()

	recvbuf := make([]byte, 1024)
	var nonce = make([]byte, v.cipher.NonceSize())

	for {
		rlen, err := udpConn.Read(recvbuf)
		if err != nil {
			select {
			case <-ctx.Done():
				return
			default:
				err := fmt.Errorf("udp read error, %w", err)
				v.failure(err)
				return
			}
		}

		select {
		case <-ctx.Done():
			return
		default:
			// continue loop
		}

		// For now, skip anything except audio.
		if rlen < 12 || (recvbuf[0] != 0x80 && recvbuf[0] != 0x90) {
			continue
		}

		// build a audio packet struct
		p := Packet{}
		p.Flags = recvbuf[0]
		p.PayloadType = recvbuf[1]
		extentionExist := (p.Flags & 0x10) != 0 // RFC 3550 5.1
		csrcCount := (p.Flags & 0x0f)           // RFC 3550 5.1
		p.Sequence = binary.BigEndian.Uint16(recvbuf[2:4])
		p.Timestamp = binary.BigEndian.Uint32(recvbuf[4:8])
		p.SSRC = binary.BigEndian.Uint32(recvbuf[8:12])
		p.CSRC = make([]uint32, csrcCount)
		for i := range p.CSRC {
			p.CSRC[i] = binary.BigEndian.Uint32(recvbuf[12+4*i : 12+4*(i+1)])
		}
		plainLength := 12 + 4*int(csrcCount)
		if extentionExist {
			plainLength += 4
		}

		// decrypt opus data
		copy(nonce, recvbuf[rlen-4:rlen])

		v.Cond.L.Lock()
		p.Opus, err = v.cipher.Open(recvbuf[plainLength:plainLength], nonce, recvbuf[plainLength:rlen-4], recvbuf[:plainLength])
		v.Cond.L.Unlock()
		if err != nil {
			v.log(LogInformational, "failed to open udp packet, %v", err)
			continue
		}

		if extentionExist {
			extensionBegin := 12 + 4*int(csrcCount)
			extensionLength := binary.BigEndian.Uint16(recvbuf[extensionBegin+2 : extensionBegin+4])
			p.Extension = recvbuf[extensionBegin : extensionBegin+4+int(extensionLength)*4]
			p.Opus = p.Opus[int(extensionLength)*4:]
		}

		if ch != nil {
			select {
			case ch <- &p:
			case <-ctx.Done():
				return
			}
		}
	}
}<|MERGE_RESOLUTION|>--- conflicted
+++ resolved
@@ -373,7 +373,6 @@
 		v.log(LogInformational, "connecting to voice endpoint %s", vg)
 		wsConn, _, err := v.session.Dialer.Dial(vg, nil)
 		if err != nil {
-<<<<<<< HEAD
 			err = fmt.Errorf("error connecting to voice endpoint %s, %w", vg, err)
 			v.failure(err)
 			return
@@ -438,42 +437,6 @@
 
 			v.log(LogInformational, "resuming voice websocket")
 			v.log(LogDebug, "resume packet, %#v", data)
-=======
-			e, ok := err.(*websocket.CloseError)
-
-			// 4014 indicates a manual disconnection by someone in the guild;
-			// 4021 indicates that the voice connection was dropped due to rate limiting;
-			// 4022 indicates that the call was terminated (e.g., channel deleted, voice server changed, call ended).
-			// we shouldn't reconnect.
-			if ok && (e.Code == 4014 || e.Code == 4021 || e.Code == 4022) {
-				v.log(LogInformational, "received %d manual disconnection", e.Code)
-
-				// Abandon the voice WS connection
-				v.Lock()
-				v.wsConn = nil
-				v.Unlock()
-
-				if e.Code == 4014 {
-					// Wait for VOICE_SERVER_UPDATE.
-					// When the bot is moved by the user to another voice channel,
-					// VOICE_SERVER_UPDATE is received after the code.
-					for i := 0; i < 5; i++ { // TODO: temp, wait for VoiceServerUpdate.
-						<-time.After(1 * time.Second)
-	
-						v.RLock()
-						reconnected := v.wsConn != nil
-						v.RUnlock()
-						if !reconnected {
-							continue
-						}
-						v.log(LogInformational, "successfully reconnected after %d manual disconnection", e.Code)
-						return
-					}
-				}
-
-				// When VOICE_SERVER_UPDATE is not received, disconnect as usual.
-				v.log(LogInformational, "disconnect due to %d manual disconnection", e.Code)
->>>>>>> d7121720
 
 			err = wsConn.WriteJSON(data)
 			if err != nil {
@@ -515,9 +478,11 @@
 				}
 
 				// 4014 indicates a manual disconnection by someone in the guild;
+				// 4021 indicates that the voice connection was dropped due to rate limiting;
+				// 4022 indicates that the call was terminated (e.g., channel deleted, voice server changed, call ended).
 				// we shouldn't reconnect.
-				if websocket.IsCloseError(err, 4014) {
-					v.log(LogInformational, "received 4014 manual disconnection")
+				if websocket.IsCloseError(err, 4014, 4021, 4022) {
+					v.log(LogInformational, "received close code disconnected")
 
 					return
 				}
