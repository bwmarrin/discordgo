--- conflicted
+++ resolved
@@ -2814,11 +2814,8 @@
 		endpoint = EndpointApplicationGuildCommands(appID, guildID)
 	}
 
-<<<<<<< HEAD
-	body, err := s.RequestWithBucketID("GET", endpoint, nil, "GET "+endpoint)
-=======
-	body, err := s.RequestWithBucketID("GET", endpoint+"?with_localizations=true", nil, endpoint)
->>>>>>> 5da28ed4
+	body, err := s.RequestWithBucketID("GET", endpoint+"?with_localizations=true", nil, "GET "+endpoint)
+
 	if err != nil {
 		return
 	}
