// Discordgo - Discord bindings for Go
// Available at https://github.com/bwmarrin/discordgo

// Copyright 2015-2016 Bruce Marriner <bruce@sqls.net>.  All rights reserved.
// Use of this source code is governed by a BSD-style
// license that can be found in the LICENSE file.

// This file contains functions for interacting with the Discord REST/JSON API
// at the lowest level.

package discordgo

import (
	"bytes"
	"encoding/json"
	"errors"
	"fmt"
	"image"
	_ "image/jpeg" // For JPEG decoding
	_ "image/png"  // For PNG decoding
	"io"
	"io/ioutil"
	"log"
	"net/http"
	"net/url"
	"strconv"
	"strings"
	"time"
)

// All error constants
var (
	ErrJSONUnmarshal           = errors.New("json unmarshal")
	ErrStatusOffline           = errors.New("You can't set your Status to offline")
	ErrVerificationLevelBounds = errors.New("VerificationLevel out of bounds, should be between 0 and 3")
	ErrPruneDaysBounds         = errors.New("the number of days should be more than or equal to 1")
	ErrGuildNoIcon             = errors.New("guild does not have an icon set")
	ErrGuildNoSplash           = errors.New("guild does not have a splash set")
	ErrUnauthorized            = errors.New("HTTP request was unauthorized. This could be because the provided token was not a bot token. Please add \"Bot \" to the start of your token. https://discord.com/developers/docs/reference#authentication-example-bot-token-authorization-header")
)

// Request is the same as RequestWithBucketID but the bucket id is the same as the urlStr
func (s *Session) Request(method, urlStr string, data interface{}) (response []byte, err error) {
	return s.RequestWithBucketID(method, urlStr, data, strings.SplitN(urlStr, "?", 2)[0])
}

// RequestWithBucketID makes a (GET/POST/...) Requests to Discord REST API with JSON data.
func (s *Session) RequestWithBucketID(method, urlStr string, data interface{}, bucketID string) (response []byte, err error) {
	var body []byte
	if data != nil {
		body, err = json.Marshal(data)
		if err != nil {
			return
		}
	}

	return s.request(method, urlStr, "application/json", body, bucketID, 0)
}

// request makes a (GET/POST/...) Requests to Discord REST API.
// Sequence is the sequence number, if it fails with a 502 it will
// retry with sequence+1 until it either succeeds or sequence >= session.MaxRestRetries
func (s *Session) request(method, urlStr, contentType string, b []byte, bucketID string, sequence int) (response []byte, err error) {
	if bucketID == "" {
		bucketID = strings.SplitN(urlStr, "?", 2)[0]
	}
	return s.RequestWithLockedBucket(method, urlStr, contentType, b, s.Ratelimiter.LockBucket(bucketID), sequence)
}

// RequestWithLockedBucket makes a request using a bucket that's already been locked
func (s *Session) RequestWithLockedBucket(method, urlStr, contentType string, b []byte, bucket *Bucket, sequence int) (response []byte, err error) {
	if s.Debug {
		log.Printf("API REQUEST %8s :: %s\n", method, urlStr)
		log.Printf("API REQUEST  PAYLOAD :: [%s]\n", string(b))
	}

	req, err := http.NewRequest(method, urlStr, bytes.NewBuffer(b))
	if err != nil {
		bucket.Release(nil)
		return
	}

	// Not used on initial login..
	// TODO: Verify if a login, otherwise complain about no-token
	if s.Token != "" {
		req.Header.Set("authorization", s.Token)
	}

	// Discord's API returns a 400 Bad Request is Content-Type is set, but the
	// request body is empty.
	if b != nil {
		req.Header.Set("Content-Type", contentType)
	}

	// TODO: Make a configurable static variable.
	req.Header.Set("User-Agent", s.UserAgent)

	if s.Debug {
		for k, v := range req.Header {
			log.Printf("API REQUEST   HEADER :: [%s] = %+v\n", k, v)
		}
	}

	resp, err := s.Client.Do(req)
	if err != nil {
		bucket.Release(nil)
		return
	}
	defer func() {
		err2 := resp.Body.Close()
		if err2 != nil {
			log.Println("error closing resp body")
		}
	}()

	err = bucket.Release(resp.Header)
	if err != nil {
		return
	}

	response, err = ioutil.ReadAll(resp.Body)
	if err != nil {
		return
	}

	if s.Debug {

		log.Printf("API RESPONSE  STATUS :: %s\n", resp.Status)
		for k, v := range resp.Header {
			log.Printf("API RESPONSE  HEADER :: [%s] = %+v\n", k, v)
		}
		log.Printf("API RESPONSE    BODY :: [%s]\n\n\n", response)
	}

	switch resp.StatusCode {
	case http.StatusOK:
	case http.StatusCreated:
	case http.StatusNoContent:
	case http.StatusBadGateway:
		// Retry sending request if possible
		if sequence < s.MaxRestRetries {

			s.log(LogInformational, "%s Failed (%s), Retrying...", urlStr, resp.Status)
			response, err = s.RequestWithLockedBucket(method, urlStr, contentType, b, s.Ratelimiter.LockBucketObject(bucket), sequence+1)
		} else {
			err = fmt.Errorf("Exceeded Max retries HTTP %s, %s", resp.Status, response)
		}
	case 429: // TOO MANY REQUESTS - Rate limiting
		rl := TooManyRequests{}
		err = json.Unmarshal(response, &rl)
		if err != nil {
			s.log(LogError, "rate limit unmarshal error, %s", err)
			return
		}
		s.log(LogInformational, "Rate Limiting %s, retry in %v", urlStr, rl.RetryAfter)
		s.handleEvent(rateLimitEventType, &RateLimit{TooManyRequests: &rl, URL: urlStr})

		time.Sleep(rl.RetryAfter)
		// we can make the above smarter
		// this method can cause longer delays than required

		response, err = s.RequestWithLockedBucket(method, urlStr, contentType, b, s.Ratelimiter.LockBucketObject(bucket), sequence)
	case http.StatusUnauthorized:
		if strings.Index(s.Token, "Bot ") != 0 {
			s.log(LogInformational, ErrUnauthorized.Error())
			err = ErrUnauthorized
		}
		fallthrough
	default: // Error condition
		err = newRestError(req, resp, response)
	}

	return
}

func unmarshal(data []byte, v interface{}) error {
	err := json.Unmarshal(data, v)
	if err != nil {
		return fmt.Errorf("%w: %s", ErrJSONUnmarshal, err)
	}

	return nil
}

// ------------------------------------------------------------------------------------------------
// Functions specific to Discord Sessions
// ------------------------------------------------------------------------------------------------

// Login asks the Discord server for an authentication token.
//
// NOTE: While email/pass authentication is supported by DiscordGo it is
// HIGHLY DISCOURAGED by Discord. Please only use email/pass to obtain a token
// and then use that authentication token for all future connections.
// Also, doing any form of automation with a user (non Bot) account may result
// in that account being permanently banned from Discord.
func (s *Session) Login(email, password string) (err error) {

	data := struct {
		Email    string `json:"email"`
		Password string `json:"password"`
	}{email, password}

	response, err := s.RequestWithBucketID("POST", EndpointLogin, data, EndpointLogin)
	if err != nil {
		return
	}

	temp := struct {
		Token string `json:"token"`
		MFA   bool   `json:"mfa"`
	}{}

	err = unmarshal(response, &temp)
	if err != nil {
		return
	}

	s.Token = temp.Token
	s.MFA = temp.MFA
	return
}

// Register sends a Register request to Discord, and returns the authentication token
// Note that this account is temporary and should be verified for future use.
// Another option is to save the authentication token external, but this isn't recommended.
func (s *Session) Register(username string) (token string, err error) {

	data := struct {
		Username string `json:"username"`
	}{username}

	response, err := s.RequestWithBucketID("POST", EndpointRegister, data, EndpointRegister)
	if err != nil {
		return
	}

	temp := struct {
		Token string `json:"token"`
	}{}

	err = unmarshal(response, &temp)
	if err != nil {
		return
	}

	token = temp.Token
	return
}

// Logout sends a logout request to Discord.
// This does not seem to actually invalidate the token.  So you can still
// make API calls even after a Logout.  So, it seems almost pointless to
// even use.
func (s *Session) Logout() (err error) {

	//  _, err = s.Request("POST", LOGOUT, `{"token": "` + s.Token + `"}`)

	if s.Token == "" {
		return
	}

	data := struct {
		Token string `json:"token"`
	}{s.Token}

	_, err = s.RequestWithBucketID("POST", EndpointLogout, data, EndpointLogout)
	return
}

// ------------------------------------------------------------------------------------------------
// Functions specific to Discord Users
// ------------------------------------------------------------------------------------------------

// User returns the user details of the given userID
// userID    : A user ID or "@me" which is a shortcut of current user ID
func (s *Session) User(userID string) (st *User, err error) {

	body, err := s.RequestWithBucketID("GET", EndpointUser(userID), nil, EndpointUsers)
	if err != nil {
		return
	}

	err = unmarshal(body, &st)
	return
}

// UserAvatar is deprecated. Please use UserAvatarDecode
// userID    : A user ID or "@me" which is a shortcut of current user ID
func (s *Session) UserAvatar(userID string) (img image.Image, err error) {
	u, err := s.User(userID)
	if err != nil {
		return
	}
	img, err = s.UserAvatarDecode(u)
	return
}

// UserAvatarDecode returns an image.Image of a user's Avatar
// user : The user which avatar should be retrieved
func (s *Session) UserAvatarDecode(u *User) (img image.Image, err error) {
	body, err := s.RequestWithBucketID("GET", EndpointUserAvatar(u.ID, u.Avatar), nil, EndpointUserAvatar("", ""))
	if err != nil {
		return
	}

	img, _, err = image.Decode(bytes.NewReader(body))
	return
}

// UserUpdate updates a users settings.
func (s *Session) UserUpdate(email, password, username, avatar, newPassword string) (st *User, err error) {

	// NOTE: Avatar must be either the hash/id of existing Avatar or
	// data:image/png;base64,BASE64_STRING_OF_NEW_AVATAR_PNG
	// to set a new avatar.
	// If left blank, avatar will be set to null/blank

	data := struct {
		Email       string `json:"email,omitempty"`
		Password    string `json:"password,omitempty"`
		Username    string `json:"username,omitempty"`
		Avatar      string `json:"avatar,omitempty"`
		NewPassword string `json:"new_password,omitempty"`
	}{email, password, username, avatar, newPassword}

	body, err := s.RequestWithBucketID("PATCH", EndpointUser("@me"), data, EndpointUsers)
	if err != nil {
		return
	}

	err = unmarshal(body, &st)
	return
}

// UserSettings returns the settings for a given user
func (s *Session) UserSettings() (st *Settings, err error) {

	body, err := s.RequestWithBucketID("GET", EndpointUserSettings("@me"), nil, EndpointUserSettings(""))
	if err != nil {
		return
	}

	err = unmarshal(body, &st)
	return
}

// UserUpdateStatus update the user status
// status   : The new status (Actual valid status are 'online','idle','dnd','invisible')
func (s *Session) UserUpdateStatus(status Status) (st *Settings, err error) {
	if status == StatusOffline {
		err = ErrStatusOffline
		return
	}

	data := struct {
		Status Status `json:"status"`
	}{status}

	body, err := s.RequestWithBucketID("PATCH", EndpointUserSettings("@me"), data, EndpointUserSettings(""))
	if err != nil {
		return
	}

	err = unmarshal(body, &st)
	return
}

// UserConnections returns the user's connections
func (s *Session) UserConnections() (conn []*UserConnection, err error) {
	response, err := s.RequestWithBucketID("GET", EndpointUserConnections("@me"), nil, EndpointUserConnections("@me"))
	if err != nil {
		return nil, err
	}

	err = unmarshal(response, &conn)
	if err != nil {
		return
	}

	return
}

// UserChannels returns an array of Channel structures for all private
// channels.
func (s *Session) UserChannels() (st []*Channel, err error) {

	body, err := s.RequestWithBucketID("GET", EndpointUserChannels("@me"), nil, EndpointUserChannels(""))
	if err != nil {
		return
	}

	err = unmarshal(body, &st)
	return
}

// UserChannelCreate creates a new User (Private) Channel with another User
// recipientID : A user ID for the user to which this channel is opened with.
func (s *Session) UserChannelCreate(recipientID string) (st *Channel, err error) {

	data := struct {
		RecipientID string `json:"recipient_id"`
	}{recipientID}

	body, err := s.RequestWithBucketID("POST", EndpointUserChannels("@me"), data, EndpointUserChannels(""))
	if err != nil {
		return
	}

	err = unmarshal(body, &st)
	return
}

// UserGuilds returns an array of UserGuild structures for all guilds.
// limit     : The number guilds that can be returned. (max 100)
// beforeID  : If provided all guilds returned will be before given ID.
// afterID   : If provided all guilds returned will be after given ID.
func (s *Session) UserGuilds(limit int, beforeID, afterID string) (st []*UserGuild, err error) {

	v := url.Values{}

	if limit > 0 {
		v.Set("limit", strconv.Itoa(limit))
	}
	if afterID != "" {
		v.Set("after", afterID)
	}
	if beforeID != "" {
		v.Set("before", beforeID)
	}

	uri := EndpointUserGuilds("@me")

	if len(v) > 0 {
		uri += "?" + v.Encode()
	}

	body, err := s.RequestWithBucketID("GET", uri, nil, EndpointUserGuilds(""))
	if err != nil {
		return
	}

	err = unmarshal(body, &st)
	return
}

// UserGuildSettingsEdit Edits the users notification settings for a guild
// guildID   : The ID of the guild to edit the settings on
// settings  : The settings to update
func (s *Session) UserGuildSettingsEdit(guildID string, settings *UserGuildSettingsEdit) (st *UserGuildSettings, err error) {

	body, err := s.RequestWithBucketID("PATCH", EndpointUserGuildSettings("@me", guildID), settings, EndpointUserGuildSettings("", guildID))
	if err != nil {
		return
	}

	err = unmarshal(body, &st)
	return
}

// UserChannelPermissions returns the permission of a user in a channel.
// userID    : The ID of the user to calculate permissions for.
// channelID : The ID of the channel to calculate permission for.
//
// NOTE: This function is now deprecated and will be removed in the future.
// Please see the same function inside state.go
func (s *Session) UserChannelPermissions(userID, channelID string) (apermissions int64, err error) {
	// Try to just get permissions from state.
	apermissions, err = s.State.UserChannelPermissions(userID, channelID)
	if err == nil {
		return
	}

	// Otherwise try get as much data from state as possible, falling back to the network.
	channel, err := s.State.Channel(channelID)
	if err != nil || channel == nil {
		channel, err = s.Channel(channelID)
		if err != nil {
			return
		}
	}

	guild, err := s.State.Guild(channel.GuildID)
	if err != nil || guild == nil {
		guild, err = s.Guild(channel.GuildID)
		if err != nil {
			return
		}
	}

	if userID == guild.OwnerID {
		apermissions = PermissionAll
		return
	}

	member, err := s.State.Member(guild.ID, userID)
	if err != nil || member == nil {
		member, err = s.GuildMember(guild.ID, userID)
		if err != nil {
			return
		}
	}

	return memberPermissions(guild, channel, userID, member.Roles), nil
}

// Calculates the permissions for a member.
// https://support.discord.com/hc/en-us/articles/206141927-How-is-the-permission-hierarchy-structured-
func memberPermissions(guild *Guild, channel *Channel, userID string, roles []string) (apermissions int64) {
	if userID == guild.OwnerID {
		apermissions = PermissionAll
		return
	}

	for _, role := range guild.Roles {
		if role.ID == guild.ID {
			apermissions |= role.Permissions
			break
		}
	}

	for _, role := range guild.Roles {
		for _, roleID := range roles {
			if role.ID == roleID {
				apermissions |= role.Permissions
				break
			}
		}
	}

	if apermissions&PermissionAdministrator == PermissionAdministrator {
		apermissions |= PermissionAll
	}

	// Apply @everyone overrides from the channel.
	for _, overwrite := range channel.PermissionOverwrites {
		if guild.ID == overwrite.ID {
			apermissions &= ^overwrite.Deny
			apermissions |= overwrite.Allow
			break
		}
	}

	var denies, allows int64
	// Member overwrites can override role overrides, so do two passes
	for _, overwrite := range channel.PermissionOverwrites {
		for _, roleID := range roles {
			if overwrite.Type == PermissionOverwriteTypeRole && roleID == overwrite.ID {
				denies |= overwrite.Deny
				allows |= overwrite.Allow
				break
			}
		}
	}

	apermissions &= ^denies
	apermissions |= allows

	for _, overwrite := range channel.PermissionOverwrites {
		if overwrite.Type == PermissionOverwriteTypeMember && overwrite.ID == userID {
			apermissions &= ^overwrite.Deny
			apermissions |= overwrite.Allow
			break
		}
	}

	if apermissions&PermissionAdministrator == PermissionAdministrator {
		apermissions |= PermissionAllChannel
	}

	return apermissions
}

// ------------------------------------------------------------------------------------------------
// Functions specific to Discord Guilds
// ------------------------------------------------------------------------------------------------

// Guild returns a Guild structure of a specific Guild.
// guildID   : The ID of a Guild
func (s *Session) Guild(guildID string) (st *Guild, err error) {
	body, err := s.RequestWithBucketID("GET", EndpointGuild(guildID), nil, EndpointGuild(guildID))
	if err != nil {
		return
	}

	err = unmarshal(body, &st)
	return
}

// GuildPreview returns a GuildPreview structure of a specific public Guild.
// guildID   : The ID of a Guild
func (s *Session) GuildPreview(guildID string) (st *GuildPreview, err error) {
	body, err := s.RequestWithBucketID("GET", EndpointGuildPreview(guildID), nil, EndpointGuildPreview(guildID))
	if err != nil {
		return
	}

	err = unmarshal(body, &st)
	return
}

// GuildCreate creates a new Guild
// name      : A name for the Guild (2-100 characters)
func (s *Session) GuildCreate(name string) (st *Guild, err error) {

	data := struct {
		Name string `json:"name"`
	}{name}

	body, err := s.RequestWithBucketID("POST", EndpointGuildCreate, data, EndpointGuildCreate)
	if err != nil {
		return
	}

	err = unmarshal(body, &st)
	return
}

// GuildEdit edits a new Guild
// guildID   : The ID of a Guild
// g 		 : A GuildParams struct with the values Name, Region and VerificationLevel defined.
func (s *Session) GuildEdit(guildID string, g GuildParams) (st *Guild, err error) {

	// Bounds checking for VerificationLevel, interval: [0, 4]
	if g.VerificationLevel != nil {
		val := *g.VerificationLevel
		if val < 0 || val > 4 {
			err = ErrVerificationLevelBounds
			return
		}
	}

	//Bounds checking for regions
	if g.Region != "" {
		isValid := false
		regions, _ := s.VoiceRegions()
		for _, r := range regions {
			if g.Region == r.ID {
				isValid = true
			}
		}
		if !isValid {
			var valid []string
			for _, r := range regions {
				valid = append(valid, r.ID)
			}
			err = fmt.Errorf("Region not a valid region (%q)", valid)
			return
		}
	}

	body, err := s.RequestWithBucketID("PATCH", EndpointGuild(guildID), g, EndpointGuild(guildID))
	if err != nil {
		return
	}

	err = unmarshal(body, &st)
	return
}

// GuildDelete deletes a Guild.
// guildID   : The ID of a Guild
func (s *Session) GuildDelete(guildID string) (st *Guild, err error) {

	body, err := s.RequestWithBucketID("DELETE", EndpointGuild(guildID), nil, EndpointGuild(guildID))
	if err != nil {
		return
	}

	err = unmarshal(body, &st)
	return
}

// GuildLeave leaves a Guild.
// guildID   : The ID of a Guild
func (s *Session) GuildLeave(guildID string) (err error) {

	_, err = s.RequestWithBucketID("DELETE", EndpointUserGuild("@me", guildID), nil, EndpointUserGuild("", guildID))
	return
}

// GuildBans returns an array of GuildBan structures for all bans of a
// given guild.
// guildID   : The ID of a Guild.
func (s *Session) GuildBans(guildID string) (st []*GuildBan, err error) {

	body, err := s.RequestWithBucketID("GET", EndpointGuildBans(guildID), nil, EndpointGuildBans(guildID))
	if err != nil {
		return
	}

	err = unmarshal(body, &st)

	return
}

// GuildBanCreate bans the given user from the given guild.
// guildID   : The ID of a Guild.
// userID    : The ID of a User
// days      : The number of days of previous comments to delete.
func (s *Session) GuildBanCreate(guildID, userID string, days int) (err error) {
	return s.GuildBanCreateWithReason(guildID, userID, "", days)
}

// GuildBan finds ban by given guild and user id and returns GuildBan structure
func (s *Session) GuildBan(guildID, userID string) (st *GuildBan, err error) {

	body, err := s.RequestWithBucketID("GET", EndpointGuildBan(guildID, userID), nil, EndpointGuildBan(guildID, userID))
	if err != nil {
		return
	}

	err = unmarshal(body, &st)

	return
}

// GuildBanCreateWithReason bans the given user from the given guild also providing a reaso.
// guildID   : The ID of a Guild.
// userID    : The ID of a User
// reason    : The reason for this ban
// days      : The number of days of previous comments to delete.
func (s *Session) GuildBanCreateWithReason(guildID, userID, reason string, days int) (err error) {

	uri := EndpointGuildBan(guildID, userID)

	queryParams := url.Values{}
	if days > 0 {
		queryParams.Set("delete_message_days", strconv.Itoa(days))
	}
	if reason != "" {
		queryParams.Set("reason", reason)
	}

	if len(queryParams) > 0 {
		uri += "?" + queryParams.Encode()
	}

	_, err = s.RequestWithBucketID("PUT", uri, nil, EndpointGuildBan(guildID, ""))
	return
}

// GuildBanDelete removes the given user from the guild bans
// guildID   : The ID of a Guild.
// userID    : The ID of a User
func (s *Session) GuildBanDelete(guildID, userID string) (err error) {

	_, err = s.RequestWithBucketID("DELETE", EndpointGuildBan(guildID, userID), nil, EndpointGuildBan(guildID, ""))
	return
}

// GuildMembers returns a list of members for a guild.
//  guildID  : The ID of a Guild.
//  after    : The id of the member to return members after
//  limit    : max number of members to return (max 1000)
func (s *Session) GuildMembers(guildID string, after string, limit int) (st []*Member, err error) {

	uri := EndpointGuildMembers(guildID)

	v := url.Values{}

	if after != "" {
		v.Set("after", after)
	}

	if limit > 0 {
		v.Set("limit", strconv.Itoa(limit))
	}

	if len(v) > 0 {
		uri += "?" + v.Encode()
	}

	body, err := s.RequestWithBucketID("GET", uri, nil, EndpointGuildMembers(guildID))
	if err != nil {
		return
	}

	err = unmarshal(body, &st)
	return
}

// GuildMember returns a member of a guild.
//  guildID   : The ID of a Guild.
//  userID    : The ID of a User
func (s *Session) GuildMember(guildID, userID string) (st *Member, err error) {

	body, err := s.RequestWithBucketID("GET", EndpointGuildMember(guildID, userID), nil, EndpointGuildMember(guildID, ""))
	if err != nil {
		return
	}

	err = unmarshal(body, &st)
	return
}

// GuildMemberAdd force joins a user to the guild.
//  accessToken   : Valid access_token for the user.
//  guildID       : The ID of a Guild.
//  userID        : The ID of a User.
//  nick          : Value to set users nickname to
//  roles         : A list of role ID's to set on the member.
//  mute          : If the user is muted.
//  deaf          : If the user is deafened.
func (s *Session) GuildMemberAdd(accessToken, guildID, userID, nick string, roles []string, mute, deaf bool) (err error) {

	data := struct {
		AccessToken string   `json:"access_token"`
		Nick        string   `json:"nick,omitempty"`
		Roles       []string `json:"roles,omitempty"`
		Mute        bool     `json:"mute,omitempty"`
		Deaf        bool     `json:"deaf,omitempty"`
	}{accessToken, nick, roles, mute, deaf}

	_, err = s.RequestWithBucketID("PUT", EndpointGuildMember(guildID, userID), data, EndpointGuildMember(guildID, ""))
	if err != nil {
		return err
	}

	return err
}

// GuildMemberDelete removes the given user from the given guild.
// guildID   : The ID of a Guild.
// userID    : The ID of a User
func (s *Session) GuildMemberDelete(guildID, userID string) (err error) {

	return s.GuildMemberDeleteWithReason(guildID, userID, "")
}

// GuildMemberDeleteWithReason removes the given user from the given guild.
// guildID   : The ID of a Guild.
// userID    : The ID of a User
// reason    : The reason for the kick
func (s *Session) GuildMemberDeleteWithReason(guildID, userID, reason string) (err error) {

	uri := EndpointGuildMember(guildID, userID)
	if reason != "" {
		uri += "?reason=" + url.QueryEscape(reason)
	}

	_, err = s.RequestWithBucketID("DELETE", uri, nil, EndpointGuildMember(guildID, ""))
	return
}

// GuildMemberEdit edits the roles of a member.
// guildID  : The ID of a Guild.
// userID   : The ID of a User.
// roles    : A list of role ID's to set on the member.
func (s *Session) GuildMemberEdit(guildID, userID string, roles []string) (err error) {

	data := struct {
		Roles []string `json:"roles"`
	}{roles}

	_, err = s.RequestWithBucketID("PATCH", EndpointGuildMember(guildID, userID), data, EndpointGuildMember(guildID, ""))
	return
}

// GuildMemberMove moves a guild member from one voice channel to another/none
//  guildID   : The ID of a Guild.
//  userID    : The ID of a User.
//  channelID : The ID of a channel to move user to or nil to remove from voice channel
// NOTE : I am not entirely set on the name of this function and it may change
// prior to the final 1.0.0 release of Discordgo
func (s *Session) GuildMemberMove(guildID string, userID string, channelID *string) (err error) {
	data := struct {
		ChannelID *string `json:"channel_id"`
	}{channelID}

	_, err = s.RequestWithBucketID("PATCH", EndpointGuildMember(guildID, userID), data, EndpointGuildMember(guildID, ""))
	return
}

// GuildMemberNickname updates the nickname of a guild member
// guildID   : The ID of a guild
// userID    : The ID of a user
// userID    : The ID of a user or "@me" which is a shortcut of the current user ID
// nickname  : The nickname of the member, "" will reset their nickname
func (s *Session) GuildMemberNickname(guildID, userID, nickname string) (err error) {

	data := struct {
		Nick string `json:"nick"`
	}{nickname}

	if userID == "@me" {
		userID += "/nick"
	}

	_, err = s.RequestWithBucketID("PATCH", EndpointGuildMember(guildID, userID), data, EndpointGuildMember(guildID, ""))
	return
}

// GuildMemberMute server mutes a guild member
//  guildID   : The ID of a Guild.
//  userID    : The ID of a User.
//  mute    : boolean value for if the user should be muted
func (s *Session) GuildMemberMute(guildID string, userID string, mute bool) (err error) {
	data := struct {
		Mute bool `json:"mute"`
	}{mute}

	_, err = s.RequestWithBucketID("PATCH", EndpointGuildMember(guildID, userID), data, EndpointGuildMember(guildID, ""))
	return
}

// GuildMemberDeafen server deafens a guild member
//  guildID   : The ID of a Guild.
//  userID    : The ID of a User.
//  deaf    : boolean value for if the user should be deafened
func (s *Session) GuildMemberDeafen(guildID string, userID string, deaf bool) (err error) {
	data := struct {
		Deaf bool `json:"deaf"`
	}{deaf}

	_, err = s.RequestWithBucketID("PATCH", EndpointGuildMember(guildID, userID), data, EndpointGuildMember(guildID, ""))
	return
}

// GuildMemberRoleAdd adds the specified role to a given member
//  guildID   : The ID of a Guild.
//  userID    : The ID of a User.
//  roleID 	  : The ID of a Role to be assigned to the user.
func (s *Session) GuildMemberRoleAdd(guildID, userID, roleID string) (err error) {

	_, err = s.RequestWithBucketID("PUT", EndpointGuildMemberRole(guildID, userID, roleID), nil, EndpointGuildMemberRole(guildID, "", ""))

	return
}

// GuildMemberRoleRemove removes the specified role to a given member
//  guildID   : The ID of a Guild.
//  userID    : The ID of a User.
//  roleID 	  : The ID of a Role to be removed from the user.
func (s *Session) GuildMemberRoleRemove(guildID, userID, roleID string) (err error) {

	_, err = s.RequestWithBucketID("DELETE", EndpointGuildMemberRole(guildID, userID, roleID), nil, EndpointGuildMemberRole(guildID, "", ""))

	return
}

// GuildChannels returns an array of Channel structures for all channels of a
// given guild.
// guildID   : The ID of a Guild.
func (s *Session) GuildChannels(guildID string) (st []*Channel, err error) {

	body, err := s.request("GET", EndpointGuildChannels(guildID), "", nil, EndpointGuildChannels(guildID), 0)
	if err != nil {
		return
	}

	err = unmarshal(body, &st)

	return
}

// GuildChannelCreateData is provided to GuildChannelCreateComplex
type GuildChannelCreateData struct {
	Name                 string                 `json:"name"`
	Type                 ChannelType            `json:"type"`
	Topic                string                 `json:"topic,omitempty"`
	Bitrate              int                    `json:"bitrate,omitempty"`
	UserLimit            int                    `json:"user_limit,omitempty"`
	RateLimitPerUser     int                    `json:"rate_limit_per_user,omitempty"`
	Position             int                    `json:"position,omitempty"`
	PermissionOverwrites []*PermissionOverwrite `json:"permission_overwrites,omitempty"`
	ParentID             string                 `json:"parent_id,omitempty"`
	NSFW                 bool                   `json:"nsfw,omitempty"`
}

// GuildChannelCreateComplex creates a new channel in the given guild
// guildID      : The ID of a Guild
// data         : A data struct describing the new Channel, Name and Type are mandatory, other fields depending on the type
func (s *Session) GuildChannelCreateComplex(guildID string, data GuildChannelCreateData) (st *Channel, err error) {
	body, err := s.RequestWithBucketID("POST", EndpointGuildChannels(guildID), data, EndpointGuildChannels(guildID))
	if err != nil {
		return
	}

	err = unmarshal(body, &st)
	return
}

// GuildChannelCreate creates a new channel in the given guild
// guildID   : The ID of a Guild.
// name      : Name of the channel (2-100 chars length)
// ctype     : Type of the channel
func (s *Session) GuildChannelCreate(guildID, name string, ctype ChannelType) (st *Channel, err error) {
	return s.GuildChannelCreateComplex(guildID, GuildChannelCreateData{
		Name: name,
		Type: ctype,
	})
}

// GuildChannelsReorder updates the order of channels in a guild
// guildID   : The ID of a Guild.
// channels  : Updated channels.
func (s *Session) GuildChannelsReorder(guildID string, channels []*Channel) (err error) {

	data := make([]struct {
		ID       string `json:"id"`
		Position int    `json:"position"`
	}, len(channels))

	for i, c := range channels {
		data[i].ID = c.ID
		data[i].Position = c.Position
	}

	_, err = s.RequestWithBucketID("PATCH", EndpointGuildChannels(guildID), data, EndpointGuildChannels(guildID))
	return
}

// GuildInvites returns an array of Invite structures for the given guild
// guildID   : The ID of a Guild.
func (s *Session) GuildInvites(guildID string) (st []*Invite, err error) {
	body, err := s.RequestWithBucketID("GET", EndpointGuildInvites(guildID), nil, EndpointGuildInvites(guildID))
	if err != nil {
		return
	}

	err = unmarshal(body, &st)
	return
}

// GuildRoles returns all roles for a given guild.
// guildID   : The ID of a Guild.
func (s *Session) GuildRoles(guildID string) (st []*Role, err error) {

	body, err := s.RequestWithBucketID("GET", EndpointGuildRoles(guildID), nil, EndpointGuildRoles(guildID))
	if err != nil {
		return
	}

	err = unmarshal(body, &st)

	return // TODO return pointer
}

// GuildRoleCreate returns a new Guild Role.
// guildID: The ID of a Guild.
func (s *Session) GuildRoleCreate(guildID string) (st *Role, err error) {

	body, err := s.RequestWithBucketID("POST", EndpointGuildRoles(guildID), nil, EndpointGuildRoles(guildID))
	if err != nil {
		return
	}

	err = unmarshal(body, &st)

	return
}

// GuildRoleEdit updates an existing Guild Role with new values
// guildID   : The ID of a Guild.
// roleID    : The ID of a Role.
// name      : The name of the Role.
// color     : The color of the role (decimal, not hex).
// hoist     : Whether to display the role's users separately.
// perm      : The permissions for the role.
// mention   : Whether this role is mentionable
func (s *Session) GuildRoleEdit(guildID, roleID, name string, color int, hoist bool, perm int64, mention bool) (st *Role, err error) {

	// Prevent sending a color int that is too big.
	if color > 0xFFFFFF {
		err = fmt.Errorf("color value cannot be larger than 0xFFFFFF")
		return nil, err
	}

	data := struct {
		Name        string `json:"name"`               // The role's name (overwrites existing)
		Color       int    `json:"color"`              // The color the role should have (as a decimal, not hex)
		Hoist       bool   `json:"hoist"`              // Whether to display the role's users separately
		Permissions int64  `json:"permissions,string"` // The overall permissions number of the role (overwrites existing)
		Mentionable bool   `json:"mentionable"`        // Whether this role is mentionable
	}{name, color, hoist, perm, mention}

	body, err := s.RequestWithBucketID("PATCH", EndpointGuildRole(guildID, roleID), data, EndpointGuildRole(guildID, ""))
	if err != nil {
		return
	}

	err = unmarshal(body, &st)

	return
}

// GuildRoleReorder reoders guild roles
// guildID   : The ID of a Guild.
// roles     : A list of ordered roles.
func (s *Session) GuildRoleReorder(guildID string, roles []*Role) (st []*Role, err error) {

	body, err := s.RequestWithBucketID("PATCH", EndpointGuildRoles(guildID), roles, EndpointGuildRoles(guildID))
	if err != nil {
		return
	}

	err = unmarshal(body, &st)

	return
}

// GuildRoleDelete deletes an existing role.
// guildID   : The ID of a Guild.
// roleID    : The ID of a Role.
func (s *Session) GuildRoleDelete(guildID, roleID string) (err error) {

	_, err = s.RequestWithBucketID("DELETE", EndpointGuildRole(guildID, roleID), nil, EndpointGuildRole(guildID, ""))

	return
}

// GuildPruneCount Returns the number of members that would be removed in a prune operation.
// Requires 'KICK_MEMBER' permission.
// guildID	: The ID of a Guild.
// days		: The number of days to count prune for (1 or more).
func (s *Session) GuildPruneCount(guildID string, days uint32) (count uint32, err error) {
	count = 0

	if days <= 0 {
		err = ErrPruneDaysBounds
		return
	}

	p := struct {
		Pruned uint32 `json:"pruned"`
	}{}

	uri := EndpointGuildPrune(guildID) + "?days=" + strconv.FormatUint(uint64(days), 10)
	body, err := s.RequestWithBucketID("GET", uri, nil, EndpointGuildPrune(guildID))
	if err != nil {
		return
	}

	err = unmarshal(body, &p)
	if err != nil {
		return
	}

	count = p.Pruned

	return
}

// GuildPrune Begin as prune operation. Requires the 'KICK_MEMBERS' permission.
// Returns an object with one 'pruned' key indicating the number of members that were removed in the prune operation.
// guildID	: The ID of a Guild.
// days		: The number of days to count prune for (1 or more).
func (s *Session) GuildPrune(guildID string, days uint32) (count uint32, err error) {

	count = 0

	if days <= 0 {
		err = ErrPruneDaysBounds
		return
	}

	data := struct {
		days uint32
	}{days}

	p := struct {
		Pruned uint32 `json:"pruned"`
	}{}

	body, err := s.RequestWithBucketID("POST", EndpointGuildPrune(guildID), data, EndpointGuildPrune(guildID))
	if err != nil {
		return
	}

	err = unmarshal(body, &p)
	if err != nil {
		return
	}

	count = p.Pruned

	return
}

// GuildIntegrations returns an array of Integrations for a guild.
// guildID   : The ID of a Guild.
func (s *Session) GuildIntegrations(guildID string) (st []*Integration, err error) {

	body, err := s.RequestWithBucketID("GET", EndpointGuildIntegrations(guildID), nil, EndpointGuildIntegrations(guildID))
	if err != nil {
		return
	}

	err = unmarshal(body, &st)

	return
}

// GuildIntegrationCreate creates a Guild Integration.
// guildID          : The ID of a Guild.
// integrationType  : The Integration type.
// integrationID    : The ID of an integration.
func (s *Session) GuildIntegrationCreate(guildID, integrationType, integrationID string) (err error) {

	data := struct {
		Type string `json:"type"`
		ID   string `json:"id"`
	}{integrationType, integrationID}

	_, err = s.RequestWithBucketID("POST", EndpointGuildIntegrations(guildID), data, EndpointGuildIntegrations(guildID))
	return
}

// GuildIntegrationEdit edits a Guild Integration.
// guildID              : The ID of a Guild.
// integrationType      : The Integration type.
// integrationID        : The ID of an integration.
// expireBehavior	      : The behavior when an integration subscription lapses (see the integration object documentation).
// expireGracePeriod    : Period (in seconds) where the integration will ignore lapsed subscriptions.
// enableEmoticons	    : Whether emoticons should be synced for this integration (twitch only currently).
func (s *Session) GuildIntegrationEdit(guildID, integrationID string, expireBehavior, expireGracePeriod int, enableEmoticons bool) (err error) {

	data := struct {
		ExpireBehavior    int  `json:"expire_behavior"`
		ExpireGracePeriod int  `json:"expire_grace_period"`
		EnableEmoticons   bool `json:"enable_emoticons"`
	}{expireBehavior, expireGracePeriod, enableEmoticons}

	_, err = s.RequestWithBucketID("PATCH", EndpointGuildIntegration(guildID, integrationID), data, EndpointGuildIntegration(guildID, ""))
	return
}

// GuildIntegrationDelete removes the given integration from the Guild.
// guildID          : The ID of a Guild.
// integrationID    : The ID of an integration.
func (s *Session) GuildIntegrationDelete(guildID, integrationID string) (err error) {

	_, err = s.RequestWithBucketID("DELETE", EndpointGuildIntegration(guildID, integrationID), nil, EndpointGuildIntegration(guildID, ""))
	return
}

// GuildIntegrationSync syncs an integration.
// guildID          : The ID of a Guild.
// integrationID    : The ID of an integration.
func (s *Session) GuildIntegrationSync(guildID, integrationID string) (err error) {

	_, err = s.RequestWithBucketID("POST", EndpointGuildIntegrationSync(guildID, integrationID), nil, EndpointGuildIntegration(guildID, ""))
	return
}

// GuildIcon returns an image.Image of a guild icon.
// guildID   : The ID of a Guild.
func (s *Session) GuildIcon(guildID string) (img image.Image, err error) {
	g, err := s.Guild(guildID)
	if err != nil {
		return
	}

	if g.Icon == "" {
		err = ErrGuildNoIcon
		return
	}

	body, err := s.RequestWithBucketID("GET", EndpointGuildIcon(guildID, g.Icon), nil, EndpointGuildIcon(guildID, ""))
	if err != nil {
		return
	}

	img, _, err = image.Decode(bytes.NewReader(body))
	return
}

// GuildSplash returns an image.Image of a guild splash image.
// guildID   : The ID of a Guild.
func (s *Session) GuildSplash(guildID string) (img image.Image, err error) {
	g, err := s.Guild(guildID)
	if err != nil {
		return
	}

	if g.Splash == "" {
		err = ErrGuildNoSplash
		return
	}

	body, err := s.RequestWithBucketID("GET", EndpointGuildSplash(guildID, g.Splash), nil, EndpointGuildSplash(guildID, ""))
	if err != nil {
		return
	}

	img, _, err = image.Decode(bytes.NewReader(body))
	return
}

// GuildEmbed returns the embed for a Guild.
// guildID   : The ID of a Guild.
func (s *Session) GuildEmbed(guildID string) (st *GuildEmbed, err error) {

	body, err := s.RequestWithBucketID("GET", EndpointGuildEmbed(guildID), nil, EndpointGuildEmbed(guildID))
	if err != nil {
		return
	}

	err = unmarshal(body, &st)
	return
}

// GuildEmbedEdit returns the embed for a Guild.
// guildID   : The ID of a Guild.
func (s *Session) GuildEmbedEdit(guildID string, enabled bool, channelID string) (err error) {

	data := GuildEmbed{enabled, channelID}

	_, err = s.RequestWithBucketID("PATCH", EndpointGuildEmbed(guildID), data, EndpointGuildEmbed(guildID))
	return
}

// GuildAuditLog returns the audit log for a Guild.
// guildID     : The ID of a Guild.
// userID      : If provided the log will be filtered for the given ID.
// beforeID    : If provided all log entries returned will be before the given ID.
// actionType  : If provided the log will be filtered for the given Action Type.
// limit       : The number messages that can be returned. (default 50, min 1, max 100)
func (s *Session) GuildAuditLog(guildID, userID, beforeID string, actionType, limit int) (st *GuildAuditLog, err error) {

	uri := EndpointGuildAuditLogs(guildID)

	v := url.Values{}
	if userID != "" {
		v.Set("user_id", userID)
	}
	if beforeID != "" {
		v.Set("before", beforeID)
	}
	if actionType > 0 {
		v.Set("action_type", strconv.Itoa(actionType))
	}
	if limit > 0 {
		v.Set("limit", strconv.Itoa(limit))
	}
	if len(v) > 0 {
		uri = fmt.Sprintf("%s?%s", uri, v.Encode())
	}

	body, err := s.RequestWithBucketID("GET", uri, nil, EndpointGuildAuditLogs(guildID))
	if err != nil {
		return
	}

	err = unmarshal(body, &st)
	return
}

// GuildEmojis returns all emoji
// guildID : The ID of a Guild.
func (s *Session) GuildEmojis(guildID string) (emoji []*Emoji, err error) {

	body, err := s.RequestWithBucketID("GET", EndpointGuildEmojis(guildID), nil, EndpointGuildEmojis(guildID))
	if err != nil {
		return
	}

	err = unmarshal(body, &emoji)
	return
}

// GuildEmojiCreate creates a new emoji
// guildID : The ID of a Guild.
// name    : The Name of the Emoji.
// image   : The base64 encoded emoji image, has to be smaller than 256KB.
// roles   : The roles for which this emoji will be whitelisted, can be nil.
func (s *Session) GuildEmojiCreate(guildID, name, image string, roles []string) (emoji *Emoji, err error) {

	data := struct {
		Name  string   `json:"name"`
		Image string   `json:"image"`
		Roles []string `json:"roles,omitempty"`
	}{name, image, roles}

	body, err := s.RequestWithBucketID("POST", EndpointGuildEmojis(guildID), data, EndpointGuildEmojis(guildID))
	if err != nil {
		return
	}

	err = unmarshal(body, &emoji)
	return
}

// GuildEmojiEdit modifies an emoji
// guildID : The ID of a Guild.
// emojiID : The ID of an Emoji.
// name    : The Name of the Emoji.
// roles   : The roles for which this emoji will be whitelisted, can be nil.
func (s *Session) GuildEmojiEdit(guildID, emojiID, name string, roles []string) (emoji *Emoji, err error) {

	data := struct {
		Name  string   `json:"name"`
		Roles []string `json:"roles,omitempty"`
	}{name, roles}

	body, err := s.RequestWithBucketID("PATCH", EndpointGuildEmoji(guildID, emojiID), data, EndpointGuildEmojis(guildID))
	if err != nil {
		return
	}

	err = unmarshal(body, &emoji)
	return
}

// GuildEmojiDelete deletes an Emoji.
// guildID : The ID of a Guild.
// emojiID : The ID of an Emoji.
func (s *Session) GuildEmojiDelete(guildID, emojiID string) (err error) {

	_, err = s.RequestWithBucketID("DELETE", EndpointGuildEmoji(guildID, emojiID), nil, EndpointGuildEmojis(guildID))
	return
}

// ------------------------------------------------------------------------------------------------
// Functions specific to Discord Channels
// ------------------------------------------------------------------------------------------------

// Channel returns a Channel structure of a specific Channel.
// channelID  : The ID of the Channel you want returned.
func (s *Session) Channel(channelID string) (st *Channel, err error) {
	body, err := s.RequestWithBucketID("GET", EndpointChannel(channelID), nil, EndpointChannel(channelID))
	if err != nil {
		return
	}

	err = unmarshal(body, &st)
	return
}

// ChannelEdit edits the given channel
// channelID  : The ID of a Channel
// name       : The new name to assign the channel.
func (s *Session) ChannelEdit(channelID, name string) (*Channel, error) {
	return s.ChannelEditComplex(channelID, &ChannelEdit{
		Name: name,
	})
}

// ChannelEditComplex edits an existing channel, replacing the parameters entirely with ChannelEdit struct
// channelID  : The ID of a Channel
// data          : The channel struct to send
func (s *Session) ChannelEditComplex(channelID string, data *ChannelEdit) (st *Channel, err error) {
	body, err := s.RequestWithBucketID("PATCH", EndpointChannel(channelID), data, EndpointChannel(channelID))
	if err != nil {
		return
	}

	err = unmarshal(body, &st)
	return
}

// ChannelDelete deletes the given channel
// channelID  : The ID of a Channel
func (s *Session) ChannelDelete(channelID string) (st *Channel, err error) {

	body, err := s.RequestWithBucketID("DELETE", EndpointChannel(channelID), nil, EndpointChannel(channelID))
	if err != nil {
		return
	}

	err = unmarshal(body, &st)
	return
}

// ChannelTyping broadcasts to all members that authenticated user is typing in
// the given channel.
// channelID  : The ID of a Channel
func (s *Session) ChannelTyping(channelID string) (err error) {

	_, err = s.RequestWithBucketID("POST", EndpointChannelTyping(channelID), nil, EndpointChannelTyping(channelID))
	return
}

// ChannelMessages returns an array of Message structures for messages within
// a given channel.
// channelID : The ID of a Channel.
// limit     : The number messages that can be returned. (max 100)
// beforeID  : If provided all messages returned will be before given ID.
// afterID   : If provided all messages returned will be after given ID.
// aroundID  : If provided all messages returned will be around given ID.
func (s *Session) ChannelMessages(channelID string, limit int, beforeID, afterID, aroundID string) (st []*Message, err error) {

	uri := EndpointChannelMessages(channelID)

	v := url.Values{}
	if limit > 0 {
		v.Set("limit", strconv.Itoa(limit))
	}
	if afterID != "" {
		v.Set("after", afterID)
	}
	if beforeID != "" {
		v.Set("before", beforeID)
	}
	if aroundID != "" {
		v.Set("around", aroundID)
	}
	if len(v) > 0 {
		uri += "?" + v.Encode()
	}

	body, err := s.RequestWithBucketID("GET", uri, nil, EndpointChannelMessages(channelID))
	if err != nil {
		return
	}

	err = unmarshal(body, &st)
	return
}

// ChannelMessage gets a single message by ID from a given channel.
// channeld  : The ID of a Channel
// messageID : the ID of a Message
func (s *Session) ChannelMessage(channelID, messageID string) (st *Message, err error) {

	response, err := s.RequestWithBucketID("GET", EndpointChannelMessage(channelID, messageID), nil, EndpointChannelMessage(channelID, ""))
	if err != nil {
		return
	}

	err = unmarshal(response, &st)
	return
}

// ChannelMessageAck acknowledges and marks the given message as read
// channeld  : The ID of a Channel
// messageID : the ID of a Message
// lastToken : token returned by last ack
func (s *Session) ChannelMessageAck(channelID, messageID, lastToken string) (st *Ack, err error) {

	body, err := s.RequestWithBucketID("POST", EndpointChannelMessageAck(channelID, messageID), &Ack{Token: lastToken}, EndpointChannelMessageAck(channelID, ""))
	if err != nil {
		return
	}

	err = unmarshal(body, &st)
	return
}

// ChannelMessageSend sends a message to the given channel.
// channelID : The ID of a Channel.
// content   : The message to send.
func (s *Session) ChannelMessageSend(channelID string, content string) (*Message, error) {
	return s.ChannelMessageSendComplex(channelID, &MessageSend{
		Content: content,
	})
}

var quoteEscaper = strings.NewReplacer("\\", "\\\\", `"`, "\\\"")

// ChannelMessageSendComplex sends a message to the given channel.
// channelID : The ID of a Channel.
// data      : The message struct to send.
func (s *Session) ChannelMessageSendComplex(channelID string, data *MessageSend) (st *Message, err error) {
	if data.Embed != nil && data.Embed.Type == "" {
		data.Embed.Type = "rich"
	}

	endpoint := EndpointChannelMessages(channelID)

	// TODO: Remove this when compatibility is not required.
	files := data.Files
	if data.File != nil {
		if files == nil {
			files = []*File{data.File}
		} else {
			err = fmt.Errorf("cannot specify both File and Files")
			return
		}
	}

	var response []byte
	if len(files) > 0 {
		contentType, body, encodeErr := MultipartBodyWithJSON(data, files)
		if encodeErr != nil {
			return st, encodeErr
		}

		response, err = s.request("POST", endpoint, contentType, body, endpoint, 0)
	} else {
		response, err = s.RequestWithBucketID("POST", endpoint, data, endpoint)
	}
	if err != nil {
		return
	}

	err = unmarshal(response, &st)
	return
}

// ChannelMessageSendTTS sends a message to the given channel with Text to Speech.
// channelID : The ID of a Channel.
// content   : The message to send.
func (s *Session) ChannelMessageSendTTS(channelID string, content string) (*Message, error) {
	return s.ChannelMessageSendComplex(channelID, &MessageSend{
		Content: content,
		TTS:     true,
	})
}

// ChannelMessageSendEmbed sends a message to the given channel with embedded data.
// channelID : The ID of a Channel.
// embed     : The embed data to send.
func (s *Session) ChannelMessageSendEmbed(channelID string, embed *MessageEmbed) (*Message, error) {
	return s.ChannelMessageSendComplex(channelID, &MessageSend{
		Embed: embed,
	})
}

// ChannelMessageSendReply sends a message to the given channel with reference data.
// channelID : The ID of a Channel.
// content   : The message to send.
// reference : The message reference to send.
func (s *Session) ChannelMessageSendReply(channelID string, content string, reference *MessageReference) (*Message, error) {
	return s.ChannelMessageSendComplex(channelID, &MessageSend{
		Content:   content,
		Reference: reference,
	})
}

// ChannelMessageEdit edits an existing message, replacing it entirely with
// the given content.
// channelID  : The ID of a Channel
// messageID  : The ID of a Message
// content    : The contents of the message
func (s *Session) ChannelMessageEdit(channelID, messageID, content string) (*Message, error) {
	return s.ChannelMessageEditComplex(NewMessageEdit(channelID, messageID).SetContent(content))
}

// ChannelMessageEditComplex edits an existing message, replacing it entirely with
// the given MessageEdit struct
func (s *Session) ChannelMessageEditComplex(m *MessageEdit) (st *Message, err error) {
	if m.Embed != nil && m.Embed.Type == "" {
		m.Embed.Type = "rich"
	}

	response, err := s.RequestWithBucketID("PATCH", EndpointChannelMessage(m.Channel, m.ID), m, EndpointChannelMessage(m.Channel, ""))
	if err != nil {
		return
	}

	err = unmarshal(response, &st)
	return
}

// ChannelMessageEditEmbed edits an existing message with embedded data.
// channelID : The ID of a Channel
// messageID : The ID of a Message
// embed     : The embed data to send
func (s *Session) ChannelMessageEditEmbed(channelID, messageID string, embed *MessageEmbed) (*Message, error) {
	return s.ChannelMessageEditComplex(NewMessageEdit(channelID, messageID).SetEmbed(embed))
}

// ChannelMessageDelete deletes a message from the Channel.
func (s *Session) ChannelMessageDelete(channelID, messageID string) (err error) {

	_, err = s.RequestWithBucketID("DELETE", EndpointChannelMessage(channelID, messageID), nil, EndpointChannelMessage(channelID, ""))
	return
}

// ChannelMessagesBulkDelete bulk deletes the messages from the channel for the provided messageIDs.
// If only one messageID is in the slice call channelMessageDelete function.
// If the slice is empty do nothing.
// channelID : The ID of the channel for the messages to delete.
// messages  : The IDs of the messages to be deleted. A slice of string IDs. A maximum of 100 messages.
func (s *Session) ChannelMessagesBulkDelete(channelID string, messages []string) (err error) {

	if len(messages) == 0 {
		return
	}

	if len(messages) == 1 {
		err = s.ChannelMessageDelete(channelID, messages[0])
		return
	}

	if len(messages) > 100 {
		messages = messages[:100]
	}

	data := struct {
		Messages []string `json:"messages"`
	}{messages}

	_, err = s.RequestWithBucketID("POST", EndpointChannelMessagesBulkDelete(channelID), data, EndpointChannelMessagesBulkDelete(channelID))
	return
}

// ChannelMessagePin pins a message within a given channel.
// channelID: The ID of a channel.
// messageID: The ID of a message.
func (s *Session) ChannelMessagePin(channelID, messageID string) (err error) {

	_, err = s.RequestWithBucketID("PUT", EndpointChannelMessagePin(channelID, messageID), nil, EndpointChannelMessagePin(channelID, ""))
	return
}

// ChannelMessageUnpin unpins a message within a given channel.
// channelID: The ID of a channel.
// messageID: The ID of a message.
func (s *Session) ChannelMessageUnpin(channelID, messageID string) (err error) {

	_, err = s.RequestWithBucketID("DELETE", EndpointChannelMessagePin(channelID, messageID), nil, EndpointChannelMessagePin(channelID, ""))
	return
}

// ChannelMessagesPinned returns an array of Message structures for pinned messages
// within a given channel
// channelID : The ID of a Channel.
func (s *Session) ChannelMessagesPinned(channelID string) (st []*Message, err error) {

	body, err := s.RequestWithBucketID("GET", EndpointChannelMessagesPins(channelID), nil, EndpointChannelMessagesPins(channelID))

	if err != nil {
		return
	}

	err = unmarshal(body, &st)
	return
}

// ChannelFileSend sends a file to the given channel.
// channelID : The ID of a Channel.
// name: The name of the file.
// io.Reader : A reader for the file contents.
func (s *Session) ChannelFileSend(channelID, name string, r io.Reader) (*Message, error) {
	return s.ChannelMessageSendComplex(channelID, &MessageSend{File: &File{Name: name, Reader: r}})
}

// ChannelFileSendWithMessage sends a file to the given channel with an message.
// DEPRECATED. Use ChannelMessageSendComplex instead.
// channelID : The ID of a Channel.
// content: Optional Message content.
// name: The name of the file.
// io.Reader : A reader for the file contents.
func (s *Session) ChannelFileSendWithMessage(channelID, content string, name string, r io.Reader) (*Message, error) {
	return s.ChannelMessageSendComplex(channelID, &MessageSend{File: &File{Name: name, Reader: r}, Content: content})
}

// ChannelInvites returns an array of Invite structures for the given channel
// channelID   : The ID of a Channel
func (s *Session) ChannelInvites(channelID string) (st []*Invite, err error) {

	body, err := s.RequestWithBucketID("GET", EndpointChannelInvites(channelID), nil, EndpointChannelInvites(channelID))
	if err != nil {
		return
	}

	err = unmarshal(body, &st)
	return
}

// ChannelInviteCreate creates a new invite for the given channel.
// channelID   : The ID of a Channel
// i           : An Invite struct with the values MaxAge, MaxUses and Temporary defined.
func (s *Session) ChannelInviteCreate(channelID string, i Invite) (st *Invite, err error) {

	data := struct {
		MaxAge    int  `json:"max_age"`
		MaxUses   int  `json:"max_uses"`
		Temporary bool `json:"temporary"`
		Unique    bool `json:"unique"`
	}{i.MaxAge, i.MaxUses, i.Temporary, i.Unique}

	body, err := s.RequestWithBucketID("POST", EndpointChannelInvites(channelID), data, EndpointChannelInvites(channelID))
	if err != nil {
		return
	}

	err = unmarshal(body, &st)
	return
}

// ChannelPermissionSet creates a Permission Override for the given channel.
// NOTE: This func name may changed.  Using Set instead of Create because
// you can both create a new override or update an override with this function.
func (s *Session) ChannelPermissionSet(channelID, targetID string, targetType PermissionOverwriteType, allow, deny int64) (err error) {

	data := struct {
		ID    string                  `json:"id"`
		Type  PermissionOverwriteType `json:"type"`
		Allow int64                   `json:"allow,string"`
		Deny  int64                   `json:"deny,string"`
	}{targetID, targetType, allow, deny}

	_, err = s.RequestWithBucketID("PUT", EndpointChannelPermission(channelID, targetID), data, EndpointChannelPermission(channelID, ""))
	return
}

// ChannelPermissionDelete deletes a specific permission override for the given channel.
// NOTE: Name of this func may change.
func (s *Session) ChannelPermissionDelete(channelID, targetID string) (err error) {

	_, err = s.RequestWithBucketID("DELETE", EndpointChannelPermission(channelID, targetID), nil, EndpointChannelPermission(channelID, ""))
	return
}

// ChannelMessageCrosspost cross posts a message in a news channel to followers
// of the channel
// channelID   : The ID of a Channel
// messageID   : The ID of a Message
func (s *Session) ChannelMessageCrosspost(channelID, messageID string) (st *Message, err error) {

	endpoint := EndpointChannelMessageCrosspost(channelID, messageID)

	body, err := s.RequestWithBucketID("POST", endpoint, nil, endpoint)
	if err != nil {
		return
	}

	err = unmarshal(body, &st)
	return
}

// ChannelNewsFollow follows a news channel in the targetID
// channelID   : The ID of a News Channel
// targetID    : The ID of a Channel where the News Channel should post to
func (s *Session) ChannelNewsFollow(channelID, targetID string) (st *ChannelFollow, err error) {

	endpoint := EndpointChannelFollow(channelID)

	data := struct {
		WebhookChannelID string `json:"webhook_channel_id"`
	}{targetID}

	body, err := s.RequestWithBucketID("POST", endpoint, data, endpoint)
	if err != nil {
		return
	}

	err = unmarshal(body, &st)
	return
}

// ------------------------------------------------------------------------------------------------
// Functions specific to Discord Invites
// ------------------------------------------------------------------------------------------------

// Invite returns an Invite structure of the given invite
// inviteID : The invite code
func (s *Session) Invite(inviteID string) (st *Invite, err error) {

	body, err := s.RequestWithBucketID("GET", EndpointInvite(inviteID), nil, EndpointInvite(""))
	if err != nil {
		return
	}

	err = unmarshal(body, &st)
	return
}

// InviteWithCounts returns an Invite structure of the given invite including approximate member counts
// inviteID : The invite code
func (s *Session) InviteWithCounts(inviteID string) (st *Invite, err error) {

	body, err := s.RequestWithBucketID("GET", EndpointInvite(inviteID)+"?with_counts=true", nil, EndpointInvite(""))
	if err != nil {
		return
	}

	err = unmarshal(body, &st)
	return
}

// InviteDelete deletes an existing invite
// inviteID   : the code of an invite
func (s *Session) InviteDelete(inviteID string) (st *Invite, err error) {

	body, err := s.RequestWithBucketID("DELETE", EndpointInvite(inviteID), nil, EndpointInvite(""))
	if err != nil {
		return
	}

	err = unmarshal(body, &st)
	return
}

// InviteAccept accepts an Invite to a Guild or Channel
// inviteID : The invite code
func (s *Session) InviteAccept(inviteID string) (st *Invite, err error) {

	body, err := s.RequestWithBucketID("POST", EndpointInvite(inviteID), nil, EndpointInvite(""))
	if err != nil {
		return
	}

	err = unmarshal(body, &st)
	return
}

// ------------------------------------------------------------------------------------------------
// Functions specific to Discord Voice
// ------------------------------------------------------------------------------------------------

// VoiceRegions returns the voice server regions
func (s *Session) VoiceRegions() (st []*VoiceRegion, err error) {

	body, err := s.RequestWithBucketID("GET", EndpointVoiceRegions, nil, EndpointVoiceRegions)
	if err != nil {
		return
	}

	err = unmarshal(body, &st)
	return
}

// VoiceICE returns the voice server ICE information
func (s *Session) VoiceICE() (st *VoiceICE, err error) {

	body, err := s.RequestWithBucketID("GET", EndpointVoiceIce, nil, EndpointVoiceIce)
	if err != nil {
		return
	}

	err = unmarshal(body, &st)
	return
}

// ------------------------------------------------------------------------------------------------
// Functions specific to Discord Websockets
// ------------------------------------------------------------------------------------------------

// Gateway returns the websocket Gateway address
func (s *Session) Gateway() (gateway string, err error) {

	response, err := s.RequestWithBucketID("GET", EndpointGateway, nil, EndpointGateway)
	if err != nil {
		return
	}

	temp := struct {
		URL string `json:"url"`
	}{}

	err = unmarshal(response, &temp)
	if err != nil {
		return
	}

	gateway = temp.URL

	// Ensure the gateway always has a trailing slash.
	// MacOS will fail to connect if we add query params without a trailing slash on the base domain.
	if !strings.HasSuffix(gateway, "/") {
		gateway += "/"
	}

	return
}

// GatewayBot returns the websocket Gateway address and the recommended number of shards
func (s *Session) GatewayBot() (st *GatewayBotResponse, err error) {

	response, err := s.RequestWithBucketID("GET", EndpointGatewayBot, nil, EndpointGatewayBot)
	if err != nil {
		return
	}

	err = unmarshal(response, &st)
	if err != nil {
		return
	}

	// Ensure the gateway always has a trailing slash.
	// MacOS will fail to connect if we add query params without a trailing slash on the base domain.
	if !strings.HasSuffix(st.URL, "/") {
		st.URL += "/"
	}

	return
}

// Functions specific to Webhooks

// WebhookCreate returns a new Webhook.
// channelID: The ID of a Channel.
// name     : The name of the webhook.
// avatar   : The avatar of the webhook.
func (s *Session) WebhookCreate(channelID, name, avatar string) (st *Webhook, err error) {

	data := struct {
		Name   string `json:"name"`
		Avatar string `json:"avatar,omitempty"`
	}{name, avatar}

	body, err := s.RequestWithBucketID("POST", EndpointChannelWebhooks(channelID), data, EndpointChannelWebhooks(channelID))
	if err != nil {
		return
	}

	err = unmarshal(body, &st)

	return
}

// ChannelWebhooks returns all webhooks for a given channel.
// channelID: The ID of a channel.
func (s *Session) ChannelWebhooks(channelID string) (st []*Webhook, err error) {

	body, err := s.RequestWithBucketID("GET", EndpointChannelWebhooks(channelID), nil, EndpointChannelWebhooks(channelID))
	if err != nil {
		return
	}

	err = unmarshal(body, &st)

	return
}

// GuildWebhooks returns all webhooks for a given guild.
// guildID: The ID of a Guild.
func (s *Session) GuildWebhooks(guildID string) (st []*Webhook, err error) {

	body, err := s.RequestWithBucketID("GET", EndpointGuildWebhooks(guildID), nil, EndpointGuildWebhooks(guildID))
	if err != nil {
		return
	}

	err = unmarshal(body, &st)

	return
}

// Webhook returns a webhook for a given ID
// webhookID: The ID of a webhook.
func (s *Session) Webhook(webhookID string) (st *Webhook, err error) {

	body, err := s.RequestWithBucketID("GET", EndpointWebhook(webhookID), nil, EndpointWebhooks)
	if err != nil {
		return
	}

	err = unmarshal(body, &st)

	return
}

// WebhookWithToken returns a webhook for a given ID
// webhookID: The ID of a webhook.
// token    : The auth token for the webhook.
func (s *Session) WebhookWithToken(webhookID, token string) (st *Webhook, err error) {

	body, err := s.RequestWithBucketID("GET", EndpointWebhookToken(webhookID, token), nil, EndpointWebhookToken("", ""))
	if err != nil {
		return
	}

	err = unmarshal(body, &st)

	return
}

// WebhookEdit updates an existing Webhook.
// webhookID: The ID of a webhook.
// name     : The name of the webhook.
// avatar   : The avatar of the webhook.
func (s *Session) WebhookEdit(webhookID, name, avatar, channelID string) (st *Role, err error) {

	data := struct {
		Name      string `json:"name,omitempty"`
		Avatar    string `json:"avatar,omitempty"`
		ChannelID string `json:"channel_id,omitempty"`
	}{name, avatar, channelID}

	body, err := s.RequestWithBucketID("PATCH", EndpointWebhook(webhookID), data, EndpointWebhooks)
	if err != nil {
		return
	}

	err = unmarshal(body, &st)

	return
}

// WebhookEditWithToken updates an existing Webhook with an auth token.
// webhookID: The ID of a webhook.
// token    : The auth token for the webhook.
// name     : The name of the webhook.
// avatar   : The avatar of the webhook.
func (s *Session) WebhookEditWithToken(webhookID, token, name, avatar string) (st *Role, err error) {

	data := struct {
		Name   string `json:"name,omitempty"`
		Avatar string `json:"avatar,omitempty"`
	}{name, avatar}

	body, err := s.RequestWithBucketID("PATCH", EndpointWebhookToken(webhookID, token), data, EndpointWebhookToken("", ""))
	if err != nil {
		return
	}

	err = unmarshal(body, &st)

	return
}

// WebhookDelete deletes a webhook for a given ID
// webhookID: The ID of a webhook.
func (s *Session) WebhookDelete(webhookID string) (err error) {

	_, err = s.RequestWithBucketID("DELETE", EndpointWebhook(webhookID), nil, EndpointWebhooks)

	return
}

// WebhookDeleteWithToken deletes a webhook for a given ID with an auth token.
// webhookID: The ID of a webhook.
// token    : The auth token for the webhook.
func (s *Session) WebhookDeleteWithToken(webhookID, token string) (st *Webhook, err error) {

	body, err := s.RequestWithBucketID("DELETE", EndpointWebhookToken(webhookID, token), nil, EndpointWebhookToken("", ""))
	if err != nil {
		return
	}

	err = unmarshal(body, &st)

	return
}

// WebhookExecute executes a webhook.
// webhookID: The ID of a webhook.
// token    : The auth token for the webhook
// wait     : Waits for server confirmation of message send and ensures that the return struct is populated (it is nil otherwise)
func (s *Session) WebhookExecute(webhookID, token string, wait bool, data *WebhookParams) (st *Message, err error) {
	uri := EndpointWebhookToken(webhookID, token)

	if wait {
		uri += "?wait=true"
	}

	var response []byte
	if len(data.Files) > 0 {
		contentType, body, encodeErr := MultipartBodyWithJSON(data, data.Files)
		if encodeErr != nil {
			return st, encodeErr
		}

		response, err = s.request("POST", uri, contentType, body, uri, 0)
	} else {
		response, err = s.RequestWithBucketID("POST", uri, data, uri)
	}
	if !wait || err != nil {
		return
	}

	err = unmarshal(response, &st)
	return
}

// WebhookMessageEdit edits a webhook message and returns a new one.
// webhookID : The ID of a webhook
// token     : The auth token for the webhook
// messageID : The ID of message to edit
func (s *Session) WebhookMessageEdit(webhookID, token, messageID string, data *WebhookEdit) (st *Message, err error) {
	uri := EndpointWebhookMessage(webhookID, token, messageID)

	var response []byte
	if len(data.Files) > 0 {
		contentType, body, err := MultipartBodyWithJSON(data, data.Files)
		if err != nil {
			return nil, err
		}

		response, err = s.request("PATCH", uri, contentType, body, uri, 0)
		if err != nil {
			return nil, err
		}

<<<<<<< HEAD
	} else {
		response, err = s.RequestWithBucketID("PATCH", uri, data, EndpointWebhookToken("", ""))

		if err != nil {
			return nil, err
		}
	}

	err = unmarshal(response, &st)
=======
// WebhookMessageEdit edits a webhook message.
// webhookID : The ID of a webhook
// token     : The auth token for the webhook
// messageID : The ID of message to edit
func (s *Session) WebhookMessageEdit(webhookID, token, messageID string, data *WebhookEdit) (err error) {
	uri := EndpointWebhookMessage(webhookID, token, messageID)
	if len(data.Files) > 0 {
		contentType, body, err := MultipartBodyWithJSON(data, data.Files)
		if err != nil {
			return err
		}

		_, err = s.request("PATCH", uri, contentType, body, uri, 0)
	} else {
		_, err = s.RequestWithBucketID("PATCH", uri, data, EndpointWebhookToken("", ""))
	}
>>>>>>> ab47f123
	return
}

// WebhookMessageDelete deletes a webhook message.
// webhookID : The ID of a webhook
// token     : The auth token for the webhook
// messageID : The ID of a message to edit
func (s *Session) WebhookMessageDelete(webhookID, token, messageID string) (err error) {
	uri := EndpointWebhookMessage(webhookID, token, messageID)

	_, err = s.RequestWithBucketID("DELETE", uri, nil, EndpointWebhookToken("", ""))
	return
}

// MessageReactionAdd creates an emoji reaction to a message.
// channelID : The channel ID.
// messageID : The message ID.
// emojiID   : Either the unicode emoji for the reaction, or a guild emoji identifier.
func (s *Session) MessageReactionAdd(channelID, messageID, emojiID string) error {

	// emoji such as  #⃣ need to have # escaped
	emojiID = strings.Replace(emojiID, "#", "%23", -1)
	_, err := s.RequestWithBucketID("PUT", EndpointMessageReaction(channelID, messageID, emojiID, "@me"), nil, EndpointMessageReaction(channelID, "", "", ""))

	return err
}

// MessageReactionRemove deletes an emoji reaction to a message.
// channelID : The channel ID.
// messageID : The message ID.
// emojiID   : Either the unicode emoji for the reaction, or a guild emoji identifier.
// userID	 : @me or ID of the user to delete the reaction for.
func (s *Session) MessageReactionRemove(channelID, messageID, emojiID, userID string) error {

	// emoji such as  #⃣ need to have # escaped
	emojiID = strings.Replace(emojiID, "#", "%23", -1)
	_, err := s.RequestWithBucketID("DELETE", EndpointMessageReaction(channelID, messageID, emojiID, userID), nil, EndpointMessageReaction(channelID, "", "", ""))

	return err
}

// MessageReactionsRemoveAll deletes all reactions from a message
// channelID : The channel ID
// messageID : The message ID.
func (s *Session) MessageReactionsRemoveAll(channelID, messageID string) error {

	_, err := s.RequestWithBucketID("DELETE", EndpointMessageReactionsAll(channelID, messageID), nil, EndpointMessageReactionsAll(channelID, messageID))

	return err
}

// MessageReactionsRemoveEmoji deletes all reactions of a certain emoji from a message
// channelID : The channel ID
// messageID : The message ID
// emojiID   : The emoji ID
func (s *Session) MessageReactionsRemoveEmoji(channelID, messageID, emojiID string) error {

	// emoji such as  #⃣ need to have # escaped
	emojiID = strings.Replace(emojiID, "#", "%23", -1)
	_, err := s.RequestWithBucketID("DELETE", EndpointMessageReactions(channelID, messageID, emojiID), nil, EndpointMessageReactions(channelID, messageID, emojiID))

	return err
}

// MessageReactions gets all the users reactions for a specific emoji.
// channelID : The channel ID.
// messageID : The message ID.
// emojiID   : Either the unicode emoji for the reaction, or a guild emoji identifier.
// limit    : max number of users to return (max 100)
// beforeID  : If provided all reactions returned will be before given ID.
// afterID   : If provided all reactions returned will be after given ID.
func (s *Session) MessageReactions(channelID, messageID, emojiID string, limit int, beforeID, afterID string) (st []*User, err error) {
	// emoji such as  #⃣ need to have # escaped
	emojiID = strings.Replace(emojiID, "#", "%23", -1)
	uri := EndpointMessageReactions(channelID, messageID, emojiID)

	v := url.Values{}

	if limit > 0 {
		v.Set("limit", strconv.Itoa(limit))
	}

	if afterID != "" {
		v.Set("after", afterID)
	}
	if beforeID != "" {
		v.Set("before", beforeID)
	}

	if len(v) > 0 {
		uri += "?" + v.Encode()
	}

	body, err := s.RequestWithBucketID("GET", uri, nil, EndpointMessageReaction(channelID, "", "", ""))
	if err != nil {
		return
	}

	err = unmarshal(body, &st)
	return
}

// ------------------------------------------------------------------------------------------------
// Functions specific to user notes
// ------------------------------------------------------------------------------------------------

// UserNoteSet sets the note for a specific user.
func (s *Session) UserNoteSet(userID string, message string) (err error) {
	data := struct {
		Note string `json:"note"`
	}{message}

	_, err = s.RequestWithBucketID("PUT", EndpointUserNotes(userID), data, EndpointUserNotes(""))
	return
}

// ------------------------------------------------------------------------------------------------
// Functions specific to Discord Relationships (Friends list)
// ------------------------------------------------------------------------------------------------

// RelationshipsGet returns an array of all the relationships of the user.
func (s *Session) RelationshipsGet() (r []*Relationship, err error) {
	body, err := s.RequestWithBucketID("GET", EndpointRelationships(), nil, EndpointRelationships())
	if err != nil {
		return
	}

	err = unmarshal(body, &r)
	return
}

// relationshipCreate creates a new relationship. (I.e. send or accept a friend request, block a user.)
// relationshipType : 1 = friend, 2 = blocked, 3 = incoming friend req, 4 = sent friend req
func (s *Session) relationshipCreate(userID string, relationshipType int) (err error) {
	data := struct {
		Type int `json:"type"`
	}{relationshipType}

	_, err = s.RequestWithBucketID("PUT", EndpointRelationship(userID), data, EndpointRelationships())
	return
}

// RelationshipFriendRequestSend sends a friend request to a user.
// userID: ID of the user.
func (s *Session) RelationshipFriendRequestSend(userID string) (err error) {
	err = s.relationshipCreate(userID, 4)
	return
}

// RelationshipFriendRequestAccept accepts a friend request from a user.
// userID: ID of the user.
func (s *Session) RelationshipFriendRequestAccept(userID string) (err error) {
	err = s.relationshipCreate(userID, 1)
	return
}

// RelationshipUserBlock blocks a user.
// userID: ID of the user.
func (s *Session) RelationshipUserBlock(userID string) (err error) {
	err = s.relationshipCreate(userID, 2)
	return
}

// RelationshipDelete removes the relationship with a user.
// userID: ID of the user.
func (s *Session) RelationshipDelete(userID string) (err error) {
	_, err = s.RequestWithBucketID("DELETE", EndpointRelationship(userID), nil, EndpointRelationships())
	return
}

// RelationshipsMutualGet returns an array of all the users both @me and the given user is friends with.
// userID: ID of the user.
func (s *Session) RelationshipsMutualGet(userID string) (mf []*User, err error) {
	body, err := s.RequestWithBucketID("GET", EndpointRelationshipsMutual(userID), nil, EndpointRelationshipsMutual(userID))
	if err != nil {
		return
	}

	err = unmarshal(body, &mf)
	return
}

// ------------------------------------------------------------------------------------------------
// Functions specific to application (slash) commands
// ------------------------------------------------------------------------------------------------

// ApplicationCommandCreate creates a global application command and returns it.
// appID       : The application ID.
// guildID     : Guild ID to create guild-specific application command. If empty - creates global application command.
// cmd         : New application command data.
func (s *Session) ApplicationCommandCreate(appID string, guildID string, cmd *ApplicationCommand) (ccmd *ApplicationCommand, err error) {
	endpoint := EndpointApplicationGlobalCommands(appID)
	if guildID != "" {
		endpoint = EndpointApplicationGuildCommands(appID, guildID)
	}

	body, err := s.RequestWithBucketID("POST", endpoint, *cmd, endpoint)
	if err != nil {
		return
	}

	err = unmarshal(body, &ccmd)

	return
}

// ApplicationCommandEdit edits application command and returns new command data.
// appID       : The application ID.
// cmdID       : Application command ID to edit.
// guildID     : Guild ID to edit guild-specific application command. If empty - edits global application command.
// cmd         : Updated application command data.
func (s *Session) ApplicationCommandEdit(appID, guildID, cmdID string, cmd *ApplicationCommand) (updated *ApplicationCommand, err error) {
	endpoint := EndpointApplicationGlobalCommand(appID, cmdID)
	if guildID != "" {
		endpoint = EndpointApplicationGuildCommand(appID, guildID, cmdID)
	}

	body, err := s.RequestWithBucketID("PATCH", endpoint, *cmd, endpoint)
	if err != nil {
		return
	}

	err = unmarshal(body, &updated)

	return
}

// ApplicationCommandBulkOverwrite Creates commands overwriting existing commands. Returns a list of commands.
// appID    : The application ID.
// commands : The commands to create.
func (s *Session) ApplicationCommandBulkOverwrite(appID string, guildID string, commands []*ApplicationCommand) (createdCommands []*ApplicationCommand, err error) {
	endpoint := EndpointApplicationGlobalCommands(appID)
	if guildID != "" {
		endpoint = EndpointApplicationGuildCommands(appID, guildID)
	}

	body, err := s.RequestWithBucketID("PUT", endpoint, commands, endpoint)
	if err != nil {
		return
	}

	err = unmarshal(body, &createdCommands)

	return
}

// ApplicationCommandDelete deletes application command by ID.
// appID       : The application ID.
// cmdID       : Application command ID to delete.
// guildID     : Guild ID to delete guild-specific application command. If empty - deletes global application command.
func (s *Session) ApplicationCommandDelete(appID, guildID, cmdID string) error {
	endpoint := EndpointApplicationGlobalCommand(appID, cmdID)
	if guildID != "" {
		endpoint = EndpointApplicationGuildCommand(appID, guildID, cmdID)
	}

	_, err := s.RequestWithBucketID("DELETE", endpoint, nil, endpoint)

	return err
}

// ApplicationCommand retrieves an application command by given ID.
// appID       : The application ID.
// cmdID       : Application command ID.
// guildID     : Guild ID to retrieve guild-specific application command. If empty - retrieves global application command.
func (s *Session) ApplicationCommand(appID, guildID, cmdID string) (cmd *ApplicationCommand, err error) {
	endpoint := EndpointApplicationGlobalCommand(appID, cmdID)
	if guildID != "" {
		endpoint = EndpointApplicationGuildCommand(appID, guildID, cmdID)
	}

	body, err := s.RequestWithBucketID("GET", endpoint, nil, endpoint)
	if err != nil {
		return
	}

	err = unmarshal(body, &cmd)

	return
}

// ApplicationCommands retrieves all commands in application.
// appID       : The application ID.
// guildID     : Guild ID to retrieve all guild-specific application commands. If empty - retrieves global application commands.
func (s *Session) ApplicationCommands(appID, guildID string) (cmd []*ApplicationCommand, err error) {
	endpoint := EndpointApplicationGlobalCommands(appID)
	if guildID != "" {
		endpoint = EndpointApplicationGuildCommands(appID, guildID)
	}

	body, err := s.RequestWithBucketID("GET", endpoint, nil, endpoint)
	if err != nil {
		return
	}

	err = unmarshal(body, &cmd)

	return
}

// InteractionRespond creates the response to an interaction.
// appID       : The application ID.
// interaction : Interaction instance.
// resp        : Response message data.
func (s *Session) InteractionRespond(interaction *Interaction, resp *InteractionResponse) (err error) {
	endpoint := EndpointInteractionResponse(interaction.ID, interaction.Token)

	if resp.Data != nil && len(resp.Data.Files) > 0 {
		contentType, body, err := MultipartBodyWithJSON(resp, resp.Data.Files)
		if err != nil {
			return err
		}

		_, err = s.request("POST", endpoint, contentType, body, endpoint, 0)
	} else {
		_, err = s.RequestWithBucketID("POST", endpoint, *resp, endpoint)
	}
	return err
}

// InteractionResponse gets the response to an interaction.
// appID       : The application ID.
// interaction : Interaction instance.
func (s *Session) InteractionResponse(appID string, interaction *Interaction) (*Message, error) {
	return s.WebhookMessage(appID, interaction.Token, "@original")
}

// InteractionResponseEdit edits the response to an interaction.
// appID       : The application ID.
// interaction : Interaction instance.
// newresp     : Updated response message data.
func (s *Session) InteractionResponseEdit(appID string, interaction *Interaction, newresp *WebhookEdit) (*Message, error) {
	return s.WebhookMessageEdit(appID, interaction.Token, "@original", newresp)
}

// InteractionResponse retrieves and returns the interaction response message.
// appID       : The application ID.
// interaction : Interaction instance.
func (s *Session) InteractionResponse(appID string, interaction *Interaction) (*Message, error) {
	return s.WebhookMessage(appID, interaction.Token, "@original")
}

// InteractionResponseDelete deletes the response to an interaction.
// appID       : The application ID.
// interaction : Interaction instance.
func (s *Session) InteractionResponseDelete(appID string, interaction *Interaction) error {
	endpoint := EndpointInteractionResponseActions(appID, interaction.Token)

	_, err := s.RequestWithBucketID("DELETE", endpoint, nil, endpoint)

	return err
}

// FollowupMessageCreate creates the followup message for an interaction.
// appID       : The application ID.
// interaction : Interaction instance.
// wait        : Waits for server confirmation of message send and ensures that the return struct is populated (it is nil otherwise)
// data        : Data of the message to send.
func (s *Session) FollowupMessageCreate(appID string, interaction *Interaction, wait bool, data *WebhookParams) (*Message, error) {
	return s.WebhookExecute(appID, interaction.Token, wait, data)
}

// FollowupMessageEdit edits a followup message of an interaction.
// appID       : The application ID.
// interaction : Interaction instance.
// messageID   : The followup message ID.
// data        : Data to update the message
func (s *Session) FollowupMessageEdit(appID string, interaction *Interaction, messageID string, data *WebhookEdit) (*Message, error) {
	return s.WebhookMessageEdit(appID, interaction.Token, messageID, data)
}

// FollowupMessageDelete deletes a followup message of an interaction.
// appID       : The application ID.
// interaction : Interaction instance.
// messageID   : The followup message ID.
func (s *Session) FollowupMessageDelete(appID string, interaction *Interaction, messageID string) error {
	return s.WebhookMessageDelete(appID, interaction.Token, messageID)
}<|MERGE_RESOLUTION|>--- conflicted
+++ resolved
@@ -2166,8 +2166,6 @@
 		if err != nil {
 			return nil, err
 		}
-
-<<<<<<< HEAD
 	} else {
 		response, err = s.RequestWithBucketID("PATCH", uri, data, EndpointWebhookToken("", ""))
 
@@ -2177,24 +2175,6 @@
 	}
 
 	err = unmarshal(response, &st)
-=======
-// WebhookMessageEdit edits a webhook message.
-// webhookID : The ID of a webhook
-// token     : The auth token for the webhook
-// messageID : The ID of message to edit
-func (s *Session) WebhookMessageEdit(webhookID, token, messageID string, data *WebhookEdit) (err error) {
-	uri := EndpointWebhookMessage(webhookID, token, messageID)
-	if len(data.Files) > 0 {
-		contentType, body, err := MultipartBodyWithJSON(data, data.Files)
-		if err != nil {
-			return err
-		}
-
-		_, err = s.request("PATCH", uri, contentType, body, uri, 0)
-	} else {
-		_, err = s.RequestWithBucketID("PATCH", uri, data, EndpointWebhookToken("", ""))
-	}
->>>>>>> ab47f123
 	return
 }
 
