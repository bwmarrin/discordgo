// Discordgo - Discord bindings for Go
// Available at https://github.com/bwmarrin/discordgo

// Copyright 2015-2016 Bruce Marriner <bruce@sqls.net>.  All rights reserved.
// Use of this source code is governed by a BSD-style
// license that can be found in the LICENSE file.

// This file contains variables for all known Discord end points.  All functions
// throughout the Discordgo package use these variables for all connections
// to Discord.  These are all exported and you may modify them if needed.

package discordgo

import "strconv"

// APIVersion is the Discord API version used for the REST and Websocket API.
var APIVersion = "9"

// Known Discord API Endpoints.
var (
	EndpointStatus     = "https://status.discord.com/api/v2/"
	EndpointSm         = EndpointStatus + "scheduled-maintenances/"
	EndpointSmActive   = EndpointSm + "active.json"
	EndpointSmUpcoming = EndpointSm + "upcoming.json"

	EndpointDiscord        = "https://discord.com/"
	EndpointAPI            = EndpointDiscord + "api/v" + APIVersion + "/"
	EndpointGuilds         = EndpointAPI + "guilds/"
	EndpointChannels       = EndpointAPI + "channels/"
	EndpointUsers          = EndpointAPI + "users/"
	EndpointGateway        = EndpointAPI + "gateway"
	EndpointGatewayBot     = EndpointGateway + "/bot"
	EndpointWebhooks       = EndpointAPI + "webhooks/"
	EndpointStickers       = EndpointAPI + "stickers/"
	EndpointStageInstances = EndpointAPI + "stage-instances"

	EndpointCDN             = "https://cdn.discordapp.com/"
	EndpointCDNAttachments  = EndpointCDN + "attachments/"
	EndpointCDNAvatars      = EndpointCDN + "avatars/"
	EndpointCDNIcons        = EndpointCDN + "icons/"
	EndpointCDNSplashes     = EndpointCDN + "splashes/"
	EndpointCDNChannelIcons = EndpointCDN + "channel-icons/"
	EndpointCDNBanners      = EndpointCDN + "banners/"
	EndpointCDNGuilds       = EndpointCDN + "guilds/"
	EndpointCDNRoleIcons    = EndpointCDN + "role-icons/"
<<<<<<< HEAD
	EndpointRoleIcon        = func(rID, cID string) string {
		return EndpointCDNRoleIcons + rID + "/" + cID + ".png"
	}
=======
>>>>>>> 1ffd696a

	EndpointVoice        = EndpointAPI + "/voice/"
	EndpointVoiceRegions = EndpointVoice + "regions"

	EndpointUser               = func(uID string) string { return EndpointUsers + uID }
	EndpointUserAvatar         = func(uID, aID string) string { return EndpointCDNAvatars + uID + "/" + aID + ".png" }
	EndpointUserAvatarAnimated = func(uID, aID string) string { return EndpointCDNAvatars + uID + "/" + aID + ".gif" }
	EndpointDefaultUserAvatar  = func(idx int) string {
		return EndpointCDN + "embed/avatars/" + strconv.Itoa(idx) + ".png"
	}
	EndpointUserBanner = func(uID, cID string) string {
		return EndpointCDNBanners + uID + "/" + cID + ".png"
	}
	EndpointUserBannerAnimated = func(uID, cID string) string {
		return EndpointCDNBanners + uID + "/" + cID + ".gif"
	}

	EndpointUserGuilds                    = func(uID string) string { return EndpointUsers + uID + "/guilds" }
	EndpointUserGuild                     = func(uID, gID string) string { return EndpointUsers + uID + "/guilds/" + gID }
	EndpointUserGuildMember               = func(uID, gID string) string { return EndpointUserGuild(uID, gID) + "/member" }
	EndpointUserChannels                  = func(uID string) string { return EndpointUsers + uID + "/channels" }
	EndpointUserApplicationRoleConnection = func(aID string) string { return EndpointUsers + "@me/applications/" + aID + "/role-connection" }
	EndpointUserConnections               = func(uID string) string { return EndpointUsers + uID + "/connections" }

	EndpointGuild                    = func(gID string) string { return EndpointGuilds + gID }
	EndpointGuildAutoModeration      = func(gID string) string { return EndpointGuild(gID) + "/auto-moderation" }
	EndpointGuildAutoModerationRules = func(gID string) string { return EndpointGuildAutoModeration(gID) + "/rules" }
	EndpointGuildAutoModerationRule  = func(gID, rID string) string { return EndpointGuildAutoModerationRules(gID) + "/" + rID }
	EndpointGuildThreads             = func(gID string) string { return EndpointGuild(gID) + "/threads" }
	EndpointGuildActiveThreads       = func(gID string) string { return EndpointGuildThreads(gID) + "/active" }
	EndpointGuildPreview             = func(gID string) string { return EndpointGuilds + gID + "/preview" }
	EndpointGuildChannels            = func(gID string) string { return EndpointGuilds + gID + "/channels" }
	EndpointGuildMembers             = func(gID string) string { return EndpointGuilds + gID + "/members" }
	EndpointGuildMembersSearch       = func(gID string) string { return EndpointGuildMembers(gID) + "/search" }
	EndpointGuildMember              = func(gID, uID string) string { return EndpointGuilds + gID + "/members/" + uID }
	EndpointGuildMemberRole          = func(gID, uID, rID string) string { return EndpointGuilds + gID + "/members/" + uID + "/roles/" + rID }
	EndpointGuildBans                = func(gID string) string { return EndpointGuilds + gID + "/bans" }
	EndpointGuildBan                 = func(gID, uID string) string { return EndpointGuilds + gID + "/bans/" + uID }
	EndpointGuildIntegrations        = func(gID string) string { return EndpointGuilds + gID + "/integrations" }
	EndpointGuildIntegration         = func(gID, iID string) string { return EndpointGuilds + gID + "/integrations/" + iID }
	EndpointGuildRoles               = func(gID string) string { return EndpointGuilds + gID + "/roles" }
	EndpointGuildRole                = func(gID, rID string) string { return EndpointGuilds + gID + "/roles/" + rID }
	EndpointGuildInvites             = func(gID string) string { return EndpointGuilds + gID + "/invites" }
	EndpointGuildWidget              = func(gID string) string { return EndpointGuilds + gID + "/widget" }
	EndpointGuildEmbed               = EndpointGuildWidget
	EndpointGuildPrune               = func(gID string) string { return EndpointGuilds + gID + "/prune" }
	EndpointGuildIcon                = func(gID, hash string) string { return EndpointCDNIcons + gID + "/" + hash + ".png" }
	EndpointGuildIconAnimated        = func(gID, hash string) string { return EndpointCDNIcons + gID + "/" + hash + ".gif" }
	EndpointGuildSplash              = func(gID, hash string) string { return EndpointCDNSplashes + gID + "/" + hash + ".png" }
	EndpointGuildWebhooks            = func(gID string) string { return EndpointGuilds + gID + "/webhooks" }
	EndpointGuildAuditLogs           = func(gID string) string { return EndpointGuilds + gID + "/audit-logs" }
	EndpointGuildEmojis              = func(gID string) string { return EndpointGuilds + gID + "/emojis" }
	EndpointGuildEmoji               = func(gID, eID string) string { return EndpointGuilds + gID + "/emojis/" + eID }
	EndpointGuildBanner              = func(gID, hash string) string { return EndpointCDNBanners + gID + "/" + hash + ".png" }
	EndpointGuildBannerAnimated      = func(gID, hash string) string { return EndpointCDNBanners + gID + "/" + hash + ".gif" }
	EndpointGuildStickers            = func(gID string) string { return EndpointGuilds + gID + "/stickers" }
	EndpointGuildSticker             = func(gID, sID string) string { return EndpointGuilds + gID + "/stickers/" + sID }
	EndpointStageInstance            = func(cID string) string { return EndpointStageInstances + "/" + cID }
	EndpointGuildScheduledEvents     = func(gID string) string { return EndpointGuilds + gID + "/scheduled-events" }
	EndpointGuildScheduledEvent      = func(gID, eID string) string { return EndpointGuilds + gID + "/scheduled-events/" + eID }
	EndpointGuildScheduledEventUsers = func(gID, eID string) string { return EndpointGuildScheduledEvent(gID, eID) + "/users" }
	EndpointGuildOnboarding          = func(gID string) string { return EndpointGuilds + gID + "/onboarding" }
	EndpointGuildTemplate            = func(tID string) string { return EndpointGuilds + "templates/" + tID }
	EndpointGuildTemplates           = func(gID string) string { return EndpointGuilds + gID + "/templates" }
	EndpointGuildTemplateSync        = func(gID, tID string) string { return EndpointGuilds + gID + "/templates/" + tID }
	EndpointGuildMemberAvatar        = func(gId, uID, aID string) string {
		return EndpointCDNGuilds + gId + "/users/" + uID + "/avatars/" + aID + ".png"
	}
	EndpointGuildMemberAvatarAnimated = func(gId, uID, aID string) string {
		return EndpointCDNGuilds + gId + "/users/" + uID + "/avatars/" + aID + ".gif"
	}

	EndpointRoleIcon = func(rID, hash string) string {
		return EndpointCDNRoleIcons + rID + "/" + hash + ".png"
	}

	EndpointChannel                             = func(cID string) string { return EndpointChannels + cID }
	EndpointChannelThreads                      = func(cID string) string { return EndpointChannel(cID) + "/threads" }
	EndpointChannelActiveThreads                = func(cID string) string { return EndpointChannelThreads(cID) + "/active" }
	EndpointChannelPublicArchivedThreads        = func(cID string) string { return EndpointChannelThreads(cID) + "/archived/public" }
	EndpointChannelPrivateArchivedThreads       = func(cID string) string { return EndpointChannelThreads(cID) + "/archived/private" }
	EndpointChannelJoinedPrivateArchivedThreads = func(cID string) string { return EndpointChannel(cID) + "/users/@me/threads/archived/private" }
	EndpointChannelPermissions                  = func(cID string) string { return EndpointChannels + cID + "/permissions" }
	EndpointChannelPermission                   = func(cID, tID string) string { return EndpointChannels + cID + "/permissions/" + tID }
	EndpointChannelInvites                      = func(cID string) string { return EndpointChannels + cID + "/invites" }
	EndpointChannelTyping                       = func(cID string) string { return EndpointChannels + cID + "/typing" }
	EndpointChannelMessages                     = func(cID string) string { return EndpointChannels + cID + "/messages" }
	EndpointChannelMessage                      = func(cID, mID string) string { return EndpointChannels + cID + "/messages/" + mID }
	EndpointChannelMessageThread                = func(cID, mID string) string { return EndpointChannelMessage(cID, mID) + "/threads" }
	EndpointChannelMessagesBulkDelete           = func(cID string) string { return EndpointChannel(cID) + "/messages/bulk-delete" }
	EndpointChannelMessagesPins                 = func(cID string) string { return EndpointChannel(cID) + "/pins" }
	EndpointChannelMessagePin                   = func(cID, mID string) string { return EndpointChannel(cID) + "/pins/" + mID }
	EndpointChannelMessageCrosspost             = func(cID, mID string) string { return EndpointChannel(cID) + "/messages/" + mID + "/crosspost" }
	EndpointChannelFollow                       = func(cID string) string { return EndpointChannel(cID) + "/followers" }
	EndpointThreadMembers                       = func(tID string) string { return EndpointChannel(tID) + "/thread-members" }
	EndpointThreadMember                        = func(tID, mID string) string { return EndpointThreadMembers(tID) + "/" + mID }

	EndpointGroupIcon = func(cID, hash string) string { return EndpointCDNChannelIcons + cID + "/" + hash + ".png" }

	EndpointSticker            = func(sID string) string { return EndpointStickers + sID }
	EndpointNitroStickersPacks = EndpointAPI + "/sticker-packs"

	EndpointChannelWebhooks = func(cID string) string { return EndpointChannel(cID) + "/webhooks" }
	EndpointWebhook         = func(wID string) string { return EndpointWebhooks + wID }
	EndpointWebhookToken    = func(wID, token string) string { return EndpointWebhooks + wID + "/" + token }
	EndpointWebhookMessage  = func(wID, token, messageID string) string {
		return EndpointWebhookToken(wID, token) + "/messages/" + messageID
	}

	EndpointMessageReactionsAll = func(cID, mID string) string {
		return EndpointChannelMessage(cID, mID) + "/reactions"
	}
	EndpointMessageReactions = func(cID, mID, eID string) string {
		return EndpointChannelMessage(cID, mID) + "/reactions/" + eID
	}
	EndpointMessageReaction = func(cID, mID, eID, uID string) string {
		return EndpointMessageReactions(cID, mID, eID) + "/" + uID
	}

	EndpointApplicationGlobalCommands = func(aID string) string {
		return EndpointApplication(aID) + "/commands"
	}
	EndpointApplicationGlobalCommand = func(aID, cID string) string {
		return EndpointApplicationGlobalCommands(aID) + "/" + cID
	}

	EndpointApplicationGuildCommands = func(aID, gID string) string {
		return EndpointApplication(aID) + "/guilds/" + gID + "/commands"
	}
	EndpointApplicationGuildCommand = func(aID, gID, cID string) string {
		return EndpointApplicationGuildCommands(aID, gID) + "/" + cID
	}
	EndpointApplicationCommandPermissions = func(aID, gID, cID string) string {
		return EndpointApplicationGuildCommand(aID, gID, cID) + "/permissions"
	}
	EndpointApplicationCommandsGuildPermissions = func(aID, gID string) string {
		return EndpointApplicationGuildCommands(aID, gID) + "/permissions"
	}
	EndpointInteraction = func(aID, iToken string) string {
		return EndpointAPI + "interactions/" + aID + "/" + iToken
	}
	EndpointInteractionResponse = func(iID, iToken string) string {
		return EndpointInteraction(iID, iToken) + "/callback"
	}
	EndpointInteractionResponseActions = func(aID, iToken string) string {
		return EndpointWebhookMessage(aID, iToken, "@original")
	}
	EndpointFollowupMessage = func(aID, iToken string) string {
		return EndpointWebhookToken(aID, iToken)
	}
	EndpointFollowupMessageActions = func(aID, iToken, mID string) string {
		return EndpointWebhookMessage(aID, iToken, mID)
	}

	EndpointGuildCreate = EndpointAPI + "guilds"

	EndpointInvite = func(iID string) string { return EndpointAPI + "invites/" + iID }

	EndpointEmoji         = func(eID string) string { return EndpointCDN + "emojis/" + eID + ".png" }
	EndpointEmojiAnimated = func(eID string) string { return EndpointCDN + "emojis/" + eID + ".gif" }

	EndpointApplications                      = EndpointAPI + "applications"
	EndpointApplication                       = func(aID string) string { return EndpointApplications + "/" + aID }
	EndpointApplicationRoleConnectionMetadata = func(aID string) string { return EndpointApplication(aID) + "/role-connections/metadata" }

	EndpointOAuth2                  = EndpointAPI + "oauth2/"
	EndpointOAuth2Applications      = EndpointOAuth2 + "applications"
	EndpointOAuth2Application       = func(aID string) string { return EndpointOAuth2Applications + "/" + aID }
	EndpointOAuth2ApplicationsBot   = func(aID string) string { return EndpointOAuth2Applications + "/" + aID + "/bot" }
	EndpointOAuth2ApplicationAssets = func(aID string) string { return EndpointOAuth2Applications + "/" + aID + "/assets" }

	// TODO: Deprecated, remove in the next release
	EndpointOauth2                  = EndpointOAuth2
	EndpointOauth2Applications      = EndpointOAuth2Applications
	EndpointOauth2Application       = EndpointOAuth2Application
	EndpointOauth2ApplicationsBot   = EndpointOAuth2ApplicationsBot
	EndpointOauth2ApplicationAssets = EndpointOAuth2ApplicationAssets
)<|MERGE_RESOLUTION|>--- conflicted
+++ resolved
@@ -43,12 +43,6 @@
 	EndpointCDNBanners      = EndpointCDN + "banners/"
 	EndpointCDNGuilds       = EndpointCDN + "guilds/"
 	EndpointCDNRoleIcons    = EndpointCDN + "role-icons/"
-<<<<<<< HEAD
-	EndpointRoleIcon        = func(rID, cID string) string {
-		return EndpointCDNRoleIcons + rID + "/" + cID + ".png"
-	}
-=======
->>>>>>> 1ffd696a
 
 	EndpointVoice        = EndpointAPI + "/voice/"
 	EndpointVoiceRegions = EndpointVoice + "regions"
