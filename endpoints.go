// Discordgo - Discord bindings for Go
// Available at https://github.com/bwmarrin/discordgo

// Copyright 2015-2016 Bruce Marriner <bruce@sqls.net>.  All rights reserved.
// Use of this source code is governed by a BSD-style
// license that can be found in the LICENSE file.

// This file contains variables for all known Discord end points.  All functions
// throughout the Discordgo package use these variables for all connections
// to Discord.  These are all exported and you may modify them if needed.

package discordgo

import "strconv"

// APIVersion is the Discord API version used for the REST and Websocket API.
var APIVersion = "9"

// Known Discord API Endpoints.
var (
	EndpointStatus     = "https://status.discord.com/api/v2/"
	EndpointSm         = EndpointStatus + "scheduled-maintenances/"
	EndpointSmActive   = EndpointSm + "active.json"
	EndpointSmUpcoming = EndpointSm + "upcoming.json"

	EndpointDiscord    = "https://discord.com/"
	EndpointAPI        = EndpointDiscord + "api/v" + APIVersion + "/"
	EndpointGuilds     = EndpointAPI + "guilds/"
	EndpointChannels   = EndpointAPI + "channels/"
	EndpointUsers      = EndpointAPI + "users/"
	EndpointGateway    = EndpointAPI + "gateway"
	EndpointGatewayBot = EndpointGateway + "/bot"
	EndpointWebhooks   = EndpointAPI + "webhooks/"
	EndpointStickers   = EndpointAPI + "stickers/"

	EndpointCDN             = "https://cdn.discordapp.com/"
	EndpointCDNAttachments  = EndpointCDN + "attachments/"
	EndpointCDNAvatars      = EndpointCDN + "avatars/"
	EndpointCDNIcons        = EndpointCDN + "icons/"
	EndpointCDNSplashes     = EndpointCDN + "splashes/"
	EndpointCDNChannelIcons = EndpointCDN + "channel-icons/"
	EndpointCDNBanners      = EndpointCDN + "banners/"

	EndpointVoice        = EndpointAPI + "/voice/"
	EndpointVoiceRegions = EndpointVoice + "regions"

	// TODO: EndpointUserGuildMember

	EndpointUser               = func(uID string) string { return EndpointUsers + uID }
	EndpointUserAvatar         = func(uID, aID string) string { return EndpointCDNAvatars + uID + "/" + aID + ".png" }
	EndpointUserAvatarAnimated = func(uID, aID string) string { return EndpointCDNAvatars + uID + "/" + aID + ".gif" }
	EndpointDefaultUserAvatar  = func(uDiscriminator string) string {
		uDiscriminatorInt, _ := strconv.Atoi(uDiscriminator)
		return EndpointCDN + "embed/avatars/" + strconv.Itoa(uDiscriminatorInt%5) + ".png"
	}
<<<<<<< HEAD
	EndpointUserSettings      = func(uID string) string { return EndpointUsers + uID + "/settings" }
	EndpointUserGuilds        = func(uID string) string { return EndpointUsers + uID + "/guilds" }
	EndpointUserGuild         = func(uID, gID string) string { return EndpointUsers + uID + "/guilds/" + gID }
	EndpointUserGuildSettings = func(uID, gID string) string { return EndpointUsers + uID + "/guilds/" + gID + "/settings" }
	EndpointUserChannels      = func(uID string) string { return EndpointUsers + uID + "/channels" }
	EndpointUserDevices       = func(uID string) string { return EndpointUsers + uID + "/devices" }
	EndpointUserConnections   = func(uID string) string { return EndpointUsers + uID + "/connections" }
	EndpointUserNotes         = func(uID string) string { return EndpointUsers + "@me/notes/" + uID }

	EndpointGuild                    = func(gID string) string { return EndpointGuilds + gID }
	EndpointGuildPreview             = func(gID string) string { return EndpointGuilds + gID + "/preview" }
	EndpointGuildChannels            = func(gID string) string { return EndpointGuilds + gID + "/channels" }
	EndpointGuildMembers             = func(gID string) string { return EndpointGuilds + gID + "/members" }
	EndpointGuildMember              = func(gID, uID string) string { return EndpointGuilds + gID + "/members/" + uID }
	EndpointGuildMemberRole          = func(gID, uID, rID string) string { return EndpointGuilds + gID + "/members/" + uID + "/roles/" + rID }
	EndpointGuildBans                = func(gID string) string { return EndpointGuilds + gID + "/bans" }
	EndpointGuildBan                 = func(gID, uID string) string { return EndpointGuilds + gID + "/bans/" + uID }
	EndpointGuildIntegrations        = func(gID string) string { return EndpointGuilds + gID + "/integrations" }
	EndpointGuildIntegration         = func(gID, iID string) string { return EndpointGuilds + gID + "/integrations/" + iID }
	EndpointGuildIntegrationSync     = func(gID, iID string) string { return EndpointGuilds + gID + "/integrations/" + iID + "/sync" }
	EndpointGuildRoles               = func(gID string) string { return EndpointGuilds + gID + "/roles" }
	EndpointGuildRole                = func(gID, rID string) string { return EndpointGuilds + gID + "/roles/" + rID }
	EndpointGuildInvites             = func(gID string) string { return EndpointGuilds + gID + "/invites" }
	EndpointGuildWidget              = func(gID string) string { return EndpointGuilds + gID + "/widget" }
	EndpointGuildEmbed               = EndpointGuildWidget
	EndpointGuildPrune               = func(gID string) string { return EndpointGuilds + gID + "/prune" }
	EndpointGuildIcon                = func(gID, hash string) string { return EndpointCDNIcons + gID + "/" + hash + ".png" }
	EndpointGuildIconAnimated        = func(gID, hash string) string { return EndpointCDNIcons + gID + "/" + hash + ".gif" }
	EndpointGuildSplash              = func(gID, hash string) string { return EndpointCDNSplashes + gID + "/" + hash + ".png" }
	EndpointGuildWebhooks            = func(gID string) string { return EndpointGuilds + gID + "/webhooks" }
	EndpointGuildAuditLogs           = func(gID string) string { return EndpointGuilds + gID + "/audit-logs" }
	EndpointGuildEmojis              = func(gID string) string { return EndpointGuilds + gID + "/emojis" }
	EndpointGuildEmoji               = func(gID, eID string) string { return EndpointGuilds + gID + "/emojis/" + eID }
	EndpointGuildBanner              = func(gID, hash string) string { return EndpointCDNBanners + gID + "/" + hash + ".png" }
	EndpointGuildScheduledEvents     = func(gID string) string { return EndpointGuilds + gID + "/scheduled-events" }
	EndpointGuildScheduledEvent      = func(gID, eID string) string { return EndpointGuilds + gID + "/scheduled-events/" + eID }
	EndpointGuildScheduledEventUsers = func(gID, eID string) string { return EndpointGuildScheduledEvent(gID, eID) + "/users" }

	EndpointChannel                   = func(cID string) string { return EndpointChannels + cID }
	EndpointChannelPermissions        = func(cID string) string { return EndpointChannels + cID + "/permissions" }
	EndpointChannelPermission         = func(cID, tID string) string { return EndpointChannels + cID + "/permissions/" + tID }
	EndpointChannelInvites            = func(cID string) string { return EndpointChannels + cID + "/invites" }
	EndpointChannelTyping             = func(cID string) string { return EndpointChannels + cID + "/typing" }
	EndpointChannelMessages           = func(cID string) string { return EndpointChannels + cID + "/messages" }
	EndpointChannelMessage            = func(cID, mID string) string { return EndpointChannels + cID + "/messages/" + mID }
	EndpointChannelMessageAck         = func(cID, mID string) string { return EndpointChannels + cID + "/messages/" + mID + "/ack" }
	EndpointChannelMessagesBulkDelete = func(cID string) string { return EndpointChannel(cID) + "/messages/bulk-delete" }
	EndpointChannelMessagesPins       = func(cID string) string { return EndpointChannel(cID) + "/pins" }
	EndpointChannelMessagePin         = func(cID, mID string) string { return EndpointChannel(cID) + "/pins/" + mID }
	EndpointChannelMessageCrosspost   = func(cID, mID string) string { return EndpointChannel(cID) + "/messages/" + mID + "/crosspost" }
	EndpointChannelFollow             = func(cID string) string { return EndpointChannel(cID) + "/followers" }
=======

	EndpointUserGuilds      = func(uID string) string { return EndpointUsers + uID + "/guilds" }
	EndpointUserGuild       = func(uID, gID string) string { return EndpointUsers + uID + "/guilds/" + gID }
	EndpointUserChannels    = func(uID string) string { return EndpointUsers + uID + "/channels" }
	EndpointUserConnections = func(uID string) string { return EndpointUsers + uID + "/connections" }

	EndpointGuild              = func(gID string) string { return EndpointGuilds + gID }
	EndpointGuildThreads       = func(gID string) string { return EndpointGuild(gID) + "/threads" }
	EndpointGuildActiveThreads = func(gID string) string { return EndpointGuildThreads(gID) + "/active" }
	EndpointGuildPreview       = func(gID string) string { return EndpointGuilds + gID + "/preview" }
	EndpointGuildChannels      = func(gID string) string { return EndpointGuilds + gID + "/channels" }
	EndpointGuildMembers       = func(gID string) string { return EndpointGuilds + gID + "/members" }
	EndpointGuildMember        = func(gID, uID string) string { return EndpointGuilds + gID + "/members/" + uID }
	EndpointGuildMemberRole    = func(gID, uID, rID string) string { return EndpointGuilds + gID + "/members/" + uID + "/roles/" + rID }
	EndpointGuildBans          = func(gID string) string { return EndpointGuilds + gID + "/bans" }
	EndpointGuildBan           = func(gID, uID string) string { return EndpointGuilds + gID + "/bans/" + uID }
	EndpointGuildIntegrations  = func(gID string) string { return EndpointGuilds + gID + "/integrations" }
	EndpointGuildIntegration   = func(gID, iID string) string { return EndpointGuilds + gID + "/integrations/" + iID }
	EndpointGuildRoles         = func(gID string) string { return EndpointGuilds + gID + "/roles" }
	EndpointGuildRole          = func(gID, rID string) string { return EndpointGuilds + gID + "/roles/" + rID }
	EndpointGuildInvites       = func(gID string) string { return EndpointGuilds + gID + "/invites" }
	EndpointGuildWidget        = func(gID string) string { return EndpointGuilds + gID + "/widget" }
	EndpointGuildEmbed         = EndpointGuildWidget
	EndpointGuildPrune         = func(gID string) string { return EndpointGuilds + gID + "/prune" }
	EndpointGuildIcon          = func(gID, hash string) string { return EndpointCDNIcons + gID + "/" + hash + ".png" }
	EndpointGuildIconAnimated  = func(gID, hash string) string { return EndpointCDNIcons + gID + "/" + hash + ".gif" }
	EndpointGuildSplash        = func(gID, hash string) string { return EndpointCDNSplashes + gID + "/" + hash + ".png" }
	EndpointGuildWebhooks      = func(gID string) string { return EndpointGuilds + gID + "/webhooks" }
	EndpointGuildAuditLogs     = func(gID string) string { return EndpointGuilds + gID + "/audit-logs" }
	EndpointGuildEmojis        = func(gID string) string { return EndpointGuilds + gID + "/emojis" }
	EndpointGuildEmoji         = func(gID, eID string) string { return EndpointGuilds + gID + "/emojis/" + eID }
	EndpointGuildBanner        = func(gID, hash string) string { return EndpointCDNBanners + gID + "/" + hash + ".png" }
	EndpointGuildStickers      = func(gID string) string { return EndpointGuilds + gID + "/stickers" }
	EndpointGuildSticker       = func(gID, sID string) string { return EndpointGuilds + gID + "/stickers/" + sID }

	EndpointChannel                             = func(cID string) string { return EndpointChannels + cID }
	EndpointChannelThreads                      = func(cID string) string { return EndpointChannel(cID) + "/threads" }
	EndpointChannelActiveThreads                = func(cID string) string { return EndpointChannelThreads(cID) + "/active" }
	EndpointChannelPublicArchivedThreads        = func(cID string) string { return EndpointChannelThreads(cID) + "/archived/public" }
	EndpointChannelPrivateArchivedThreads       = func(cID string) string { return EndpointChannelThreads(cID) + "/archived/private" }
	EndpointChannelJoinedPrivateArchivedThreads = func(cID string) string { return EndpointChannel(cID) + "/users/@me/threads/archived/private" }
	EndpointChannelPermissions                  = func(cID string) string { return EndpointChannels + cID + "/permissions" }
	EndpointChannelPermission                   = func(cID, tID string) string { return EndpointChannels + cID + "/permissions/" + tID }
	EndpointChannelInvites                      = func(cID string) string { return EndpointChannels + cID + "/invites" }
	EndpointChannelTyping                       = func(cID string) string { return EndpointChannels + cID + "/typing" }
	EndpointChannelMessages                     = func(cID string) string { return EndpointChannels + cID + "/messages" }
	EndpointChannelMessage                      = func(cID, mID string) string { return EndpointChannels + cID + "/messages/" + mID }
	EndpointChannelMessageThread                = func(cID, mID string) string { return EndpointChannelMessage(cID, mID) + "/threads" }
	EndpointChannelMessagesBulkDelete           = func(cID string) string { return EndpointChannel(cID) + "/messages/bulk-delete" }
	EndpointChannelMessagesPins                 = func(cID string) string { return EndpointChannel(cID) + "/pins" }
	EndpointChannelMessagePin                   = func(cID, mID string) string { return EndpointChannel(cID) + "/pins/" + mID }
	EndpointChannelMessageCrosspost             = func(cID, mID string) string { return EndpointChannel(cID) + "/messages/" + mID + "/crosspost" }
	EndpointChannelFollow                       = func(cID string) string { return EndpointChannel(cID) + "/followers" }
	EndpointThreadMembers                       = func(tID string) string { return EndpointChannel(tID) + "/thread-members" }
	EndpointThreadMember                        = func(tID, mID string) string { return EndpointThreadMembers(tID) + "/" + mID }
>>>>>>> 992358e1

	EndpointGroupIcon = func(cID, hash string) string { return EndpointCDNChannelIcons + cID + "/" + hash + ".png" }

	EndpointSticker            = func(sID string) string { return EndpointStickers + sID }
	EndpointNitroStickersPacks = EndpointAPI + "/sticker-packs"

	EndpointChannelWebhooks = func(cID string) string { return EndpointChannel(cID) + "/webhooks" }
	EndpointWebhook         = func(wID string) string { return EndpointWebhooks + wID }
	EndpointWebhookToken    = func(wID, token string) string { return EndpointWebhooks + wID + "/" + token }
	EndpointWebhookMessage  = func(wID, token, messageID string) string {
		return EndpointWebhookToken(wID, token) + "/messages/" + messageID
	}

	EndpointMessageReactionsAll = func(cID, mID string) string {
		return EndpointChannelMessage(cID, mID) + "/reactions"
	}
	EndpointMessageReactions = func(cID, mID, eID string) string {
		return EndpointChannelMessage(cID, mID) + "/reactions/" + eID
	}
	EndpointMessageReaction = func(cID, mID, eID, uID string) string {
		return EndpointMessageReactions(cID, mID, eID) + "/" + uID
	}

	EndpointApplicationGlobalCommands = func(aID string) string {
		return EndpointApplication(aID) + "/commands"
	}
	EndpointApplicationGlobalCommand = func(aID, cID string) string {
		return EndpointApplicationGlobalCommands(aID) + "/" + cID
	}

	EndpointApplicationGuildCommands = func(aID, gID string) string {
		return EndpointApplication(aID) + "/guilds/" + gID + "/commands"
	}
	EndpointApplicationGuildCommand = func(aID, gID, cID string) string {
		return EndpointApplicationGuildCommands(aID, gID) + "/" + cID
	}
	EndpointApplicationCommandPermissions = func(aID, gID, cID string) string {
		return EndpointApplicationGuildCommand(aID, gID, cID) + "/permissions"
	}
	EndpointApplicationCommandsGuildPermissions = func(aID, gID string) string {
		return EndpointApplicationGuildCommands(aID, gID) + "/permissions"
	}
	EndpointInteraction = func(aID, iToken string) string {
		return EndpointAPI + "interactions/" + aID + "/" + iToken
	}
	EndpointInteractionResponse = func(iID, iToken string) string {
		return EndpointInteraction(iID, iToken) + "/callback"
	}
	EndpointInteractionResponseActions = func(aID, iToken string) string {
		return EndpointWebhookMessage(aID, iToken, "@original")
	}
	EndpointFollowupMessage = func(aID, iToken string) string {
		return EndpointWebhookToken(aID, iToken)
	}
	EndpointFollowupMessageActions = func(aID, iToken, mID string) string {
		return EndpointWebhookMessage(aID, iToken, mID)
	}

	EndpointGuildCreate = EndpointAPI + "guilds"

	EndpointInvite = func(iID string) string { return EndpointAPI + "invites/" + iID }

	EndpointEmoji         = func(eID string) string { return EndpointCDN + "emojis/" + eID + ".png" }
	EndpointEmojiAnimated = func(eID string) string { return EndpointCDN + "emojis/" + eID + ".gif" }

	EndpointApplications = EndpointAPI + "applications"
	EndpointApplication  = func(aID string) string { return EndpointApplications + "/" + aID }

	EndpointOAuth2                  = EndpointAPI + "oauth2/"
	EndpointOAuth2Applications      = EndpointOAuth2 + "applications"
	EndpointOAuth2Application       = func(aID string) string { return EndpointOAuth2Applications + "/" + aID }
	EndpointOAuth2ApplicationsBot   = func(aID string) string { return EndpointOAuth2Applications + "/" + aID + "/bot" }
	EndpointOAuth2ApplicationAssets = func(aID string) string { return EndpointOAuth2Applications + "/" + aID + "/assets" }

	// TODO: Deprecated, remove in the next release
	EndpointOauth2                  = EndpointOAuth2
	EndpointOauth2Applications      = EndpointOAuth2Applications
	EndpointOauth2Application       = EndpointOAuth2Application
	EndpointOauth2ApplicationsBot   = EndpointOAuth2ApplicationsBot
	EndpointOauth2ApplicationAssets = EndpointOAuth2ApplicationAssets
)<|MERGE_RESOLUTION|>--- conflicted
+++ resolved
@@ -53,17 +53,15 @@
 		uDiscriminatorInt, _ := strconv.Atoi(uDiscriminator)
 		return EndpointCDN + "embed/avatars/" + strconv.Itoa(uDiscriminatorInt%5) + ".png"
 	}
-<<<<<<< HEAD
-	EndpointUserSettings      = func(uID string) string { return EndpointUsers + uID + "/settings" }
-	EndpointUserGuilds        = func(uID string) string { return EndpointUsers + uID + "/guilds" }
-	EndpointUserGuild         = func(uID, gID string) string { return EndpointUsers + uID + "/guilds/" + gID }
-	EndpointUserGuildSettings = func(uID, gID string) string { return EndpointUsers + uID + "/guilds/" + gID + "/settings" }
-	EndpointUserChannels      = func(uID string) string { return EndpointUsers + uID + "/channels" }
-	EndpointUserDevices       = func(uID string) string { return EndpointUsers + uID + "/devices" }
-	EndpointUserConnections   = func(uID string) string { return EndpointUsers + uID + "/connections" }
-	EndpointUserNotes         = func(uID string) string { return EndpointUsers + "@me/notes/" + uID }
+
+	EndpointUserGuilds      = func(uID string) string { return EndpointUsers + uID + "/guilds" }
+	EndpointUserGuild       = func(uID, gID string) string { return EndpointUsers + uID + "/guilds/" + gID }
+	EndpointUserChannels    = func(uID string) string { return EndpointUsers + uID + "/channels" }
+	EndpointUserConnections = func(uID string) string { return EndpointUsers + uID + "/connections" }
 
 	EndpointGuild                    = func(gID string) string { return EndpointGuilds + gID }
+	EndpointGuildThreads             = func(gID string) string { return EndpointGuild(gID) + "/threads" }
+	EndpointGuildActiveThreads       = func(gID string) string { return EndpointGuildThreads(gID) + "/active" }
 	EndpointGuildPreview             = func(gID string) string { return EndpointGuilds + gID + "/preview" }
 	EndpointGuildChannels            = func(gID string) string { return EndpointGuilds + gID + "/channels" }
 	EndpointGuildMembers             = func(gID string) string { return EndpointGuilds + gID + "/members" }
@@ -73,7 +71,6 @@
 	EndpointGuildBan                 = func(gID, uID string) string { return EndpointGuilds + gID + "/bans/" + uID }
 	EndpointGuildIntegrations        = func(gID string) string { return EndpointGuilds + gID + "/integrations" }
 	EndpointGuildIntegration         = func(gID, iID string) string { return EndpointGuilds + gID + "/integrations/" + iID }
-	EndpointGuildIntegrationSync     = func(gID, iID string) string { return EndpointGuilds + gID + "/integrations/" + iID + "/sync" }
 	EndpointGuildRoles               = func(gID string) string { return EndpointGuilds + gID + "/roles" }
 	EndpointGuildRole                = func(gID, rID string) string { return EndpointGuilds + gID + "/roles/" + rID }
 	EndpointGuildInvites             = func(gID string) string { return EndpointGuilds + gID + "/invites" }
@@ -88,58 +85,11 @@
 	EndpointGuildEmojis              = func(gID string) string { return EndpointGuilds + gID + "/emojis" }
 	EndpointGuildEmoji               = func(gID, eID string) string { return EndpointGuilds + gID + "/emojis/" + eID }
 	EndpointGuildBanner              = func(gID, hash string) string { return EndpointCDNBanners + gID + "/" + hash + ".png" }
+	EndpointGuildStickers            = func(gID string) string { return EndpointGuilds + gID + "/stickers" }
+	EndpointGuildSticker             = func(gID, sID string) string { return EndpointGuilds + gID + "/stickers/" + sID }
 	EndpointGuildScheduledEvents     = func(gID string) string { return EndpointGuilds + gID + "/scheduled-events" }
 	EndpointGuildScheduledEvent      = func(gID, eID string) string { return EndpointGuilds + gID + "/scheduled-events/" + eID }
 	EndpointGuildScheduledEventUsers = func(gID, eID string) string { return EndpointGuildScheduledEvent(gID, eID) + "/users" }
-
-	EndpointChannel                   = func(cID string) string { return EndpointChannels + cID }
-	EndpointChannelPermissions        = func(cID string) string { return EndpointChannels + cID + "/permissions" }
-	EndpointChannelPermission         = func(cID, tID string) string { return EndpointChannels + cID + "/permissions/" + tID }
-	EndpointChannelInvites            = func(cID string) string { return EndpointChannels + cID + "/invites" }
-	EndpointChannelTyping             = func(cID string) string { return EndpointChannels + cID + "/typing" }
-	EndpointChannelMessages           = func(cID string) string { return EndpointChannels + cID + "/messages" }
-	EndpointChannelMessage            = func(cID, mID string) string { return EndpointChannels + cID + "/messages/" + mID }
-	EndpointChannelMessageAck         = func(cID, mID string) string { return EndpointChannels + cID + "/messages/" + mID + "/ack" }
-	EndpointChannelMessagesBulkDelete = func(cID string) string { return EndpointChannel(cID) + "/messages/bulk-delete" }
-	EndpointChannelMessagesPins       = func(cID string) string { return EndpointChannel(cID) + "/pins" }
-	EndpointChannelMessagePin         = func(cID, mID string) string { return EndpointChannel(cID) + "/pins/" + mID }
-	EndpointChannelMessageCrosspost   = func(cID, mID string) string { return EndpointChannel(cID) + "/messages/" + mID + "/crosspost" }
-	EndpointChannelFollow             = func(cID string) string { return EndpointChannel(cID) + "/followers" }
-=======
-
-	EndpointUserGuilds      = func(uID string) string { return EndpointUsers + uID + "/guilds" }
-	EndpointUserGuild       = func(uID, gID string) string { return EndpointUsers + uID + "/guilds/" + gID }
-	EndpointUserChannels    = func(uID string) string { return EndpointUsers + uID + "/channels" }
-	EndpointUserConnections = func(uID string) string { return EndpointUsers + uID + "/connections" }
-
-	EndpointGuild              = func(gID string) string { return EndpointGuilds + gID }
-	EndpointGuildThreads       = func(gID string) string { return EndpointGuild(gID) + "/threads" }
-	EndpointGuildActiveThreads = func(gID string) string { return EndpointGuildThreads(gID) + "/active" }
-	EndpointGuildPreview       = func(gID string) string { return EndpointGuilds + gID + "/preview" }
-	EndpointGuildChannels      = func(gID string) string { return EndpointGuilds + gID + "/channels" }
-	EndpointGuildMembers       = func(gID string) string { return EndpointGuilds + gID + "/members" }
-	EndpointGuildMember        = func(gID, uID string) string { return EndpointGuilds + gID + "/members/" + uID }
-	EndpointGuildMemberRole    = func(gID, uID, rID string) string { return EndpointGuilds + gID + "/members/" + uID + "/roles/" + rID }
-	EndpointGuildBans          = func(gID string) string { return EndpointGuilds + gID + "/bans" }
-	EndpointGuildBan           = func(gID, uID string) string { return EndpointGuilds + gID + "/bans/" + uID }
-	EndpointGuildIntegrations  = func(gID string) string { return EndpointGuilds + gID + "/integrations" }
-	EndpointGuildIntegration   = func(gID, iID string) string { return EndpointGuilds + gID + "/integrations/" + iID }
-	EndpointGuildRoles         = func(gID string) string { return EndpointGuilds + gID + "/roles" }
-	EndpointGuildRole          = func(gID, rID string) string { return EndpointGuilds + gID + "/roles/" + rID }
-	EndpointGuildInvites       = func(gID string) string { return EndpointGuilds + gID + "/invites" }
-	EndpointGuildWidget        = func(gID string) string { return EndpointGuilds + gID + "/widget" }
-	EndpointGuildEmbed         = EndpointGuildWidget
-	EndpointGuildPrune         = func(gID string) string { return EndpointGuilds + gID + "/prune" }
-	EndpointGuildIcon          = func(gID, hash string) string { return EndpointCDNIcons + gID + "/" + hash + ".png" }
-	EndpointGuildIconAnimated  = func(gID, hash string) string { return EndpointCDNIcons + gID + "/" + hash + ".gif" }
-	EndpointGuildSplash        = func(gID, hash string) string { return EndpointCDNSplashes + gID + "/" + hash + ".png" }
-	EndpointGuildWebhooks      = func(gID string) string { return EndpointGuilds + gID + "/webhooks" }
-	EndpointGuildAuditLogs     = func(gID string) string { return EndpointGuilds + gID + "/audit-logs" }
-	EndpointGuildEmojis        = func(gID string) string { return EndpointGuilds + gID + "/emojis" }
-	EndpointGuildEmoji         = func(gID, eID string) string { return EndpointGuilds + gID + "/emojis/" + eID }
-	EndpointGuildBanner        = func(gID, hash string) string { return EndpointCDNBanners + gID + "/" + hash + ".png" }
-	EndpointGuildStickers      = func(gID string) string { return EndpointGuilds + gID + "/stickers" }
-	EndpointGuildSticker       = func(gID, sID string) string { return EndpointGuilds + gID + "/stickers/" + sID }
 
 	EndpointChannel                             = func(cID string) string { return EndpointChannels + cID }
 	EndpointChannelThreads                      = func(cID string) string { return EndpointChannel(cID) + "/threads" }
@@ -161,7 +111,6 @@
 	EndpointChannelFollow                       = func(cID string) string { return EndpointChannel(cID) + "/followers" }
 	EndpointThreadMembers                       = func(tID string) string { return EndpointChannel(tID) + "/thread-members" }
 	EndpointThreadMember                        = func(tID, mID string) string { return EndpointThreadMembers(tID) + "/" + mID }
->>>>>>> 992358e1
 
 	EndpointGroupIcon = func(cID, hash string) string { return EndpointCDNChannelIcons + cID + "/" + hash + ".png" }
 
