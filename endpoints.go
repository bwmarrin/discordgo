--- conflicted
+++ resolved
@@ -60,7 +60,6 @@
 	EndpointUserChannels    = func(uID string) string { return EndpointUsers + uID + "/channels" }
 	EndpointUserConnections = func(uID string) string { return EndpointUsers + uID + "/connections" }
 
-<<<<<<< HEAD
 	EndpointGuild                    = func(gID string) string { return EndpointGuilds + gID }
 	EndpointGuildThreads             = func(gID string) string { return EndpointGuild(gID) + "/threads" }
 	EndpointGuildActiveThreads       = func(gID string) string { return EndpointGuildThreads(gID) + "/active" }
@@ -95,45 +94,12 @@
 	EndpointGuildTemplate            = func(tID string) string { return EndpointGuilds + "/templates/" + tID }
 	EndpointGuildTemplates           = func(gID string) string { return EndpointGuilds + gID + "/templates" }
 	EndpointGuildTemplateSync        = func(gID, tID string) string { return EndpointGuilds + gID + "/templates/" + tID }
-=======
-	EndpointGuild              = func(gID string) string { return EndpointGuilds + gID }
-	EndpointGuildThreads       = func(gID string) string { return EndpointGuild(gID) + "/threads" }
-	EndpointGuildActiveThreads = func(gID string) string { return EndpointGuildThreads(gID) + "/active" }
-	EndpointGuildPreview       = func(gID string) string { return EndpointGuilds + gID + "/preview" }
-	EndpointGuildChannels      = func(gID string) string { return EndpointGuilds + gID + "/channels" }
-	EndpointGuildMembers       = func(gID string) string { return EndpointGuilds + gID + "/members" }
-	EndpointGuildMember        = func(gID, uID string) string { return EndpointGuilds + gID + "/members/" + uID }
-	EndpointGuildMemberRole    = func(gID, uID, rID string) string { return EndpointGuilds + gID + "/members/" + uID + "/roles/" + rID }
-	EndpointGuildBans          = func(gID string) string { return EndpointGuilds + gID + "/bans" }
-	EndpointGuildBan           = func(gID, uID string) string { return EndpointGuilds + gID + "/bans/" + uID }
-	EndpointGuildIntegrations  = func(gID string) string { return EndpointGuilds + gID + "/integrations" }
-	EndpointGuildIntegration   = func(gID, iID string) string { return EndpointGuilds + gID + "/integrations/" + iID }
-	EndpointGuildRoles         = func(gID string) string { return EndpointGuilds + gID + "/roles" }
-	EndpointGuildRole          = func(gID, rID string) string { return EndpointGuilds + gID + "/roles/" + rID }
-	EndpointGuildInvites       = func(gID string) string { return EndpointGuilds + gID + "/invites" }
-	EndpointGuildWidget        = func(gID string) string { return EndpointGuilds + gID + "/widget" }
-	EndpointGuildEmbed         = EndpointGuildWidget
-	EndpointGuildPrune         = func(gID string) string { return EndpointGuilds + gID + "/prune" }
-	EndpointGuildIcon          = func(gID, hash string) string { return EndpointCDNIcons + gID + "/" + hash + ".png" }
-	EndpointGuildIconAnimated  = func(gID, hash string) string { return EndpointCDNIcons + gID + "/" + hash + ".gif" }
-	EndpointGuildSplash        = func(gID, hash string) string { return EndpointCDNSplashes + gID + "/" + hash + ".png" }
-	EndpointGuildWebhooks      = func(gID string) string { return EndpointGuilds + gID + "/webhooks" }
-	EndpointGuildAuditLogs     = func(gID string) string { return EndpointGuilds + gID + "/audit-logs" }
-	EndpointGuildEmojis        = func(gID string) string { return EndpointGuilds + gID + "/emojis" }
-	EndpointGuildEmoji         = func(gID, eID string) string { return EndpointGuilds + gID + "/emojis/" + eID }
-	EndpointGuildBanner        = func(gID, hash string) string { return EndpointCDNBanners + gID + "/" + hash + ".png" }
-	EndpointGuildStickers      = func(gID string) string { return EndpointGuilds + gID + "/stickers" }
-	EndpointGuildSticker       = func(gID, sID string) string { return EndpointGuilds + gID + "/stickers/" + sID }
-	EndpointGuildTemplate      = func(tID string) string { return EndpointGuilds + "/templates/" + tID }
-	EndpointGuildTemplates     = func(gID string) string { return EndpointGuilds + gID + "/templates" }
-	EndpointGuildTemplateSync  = func(gID, tID string) string { return EndpointGuilds + gID + "/templates/" + tID }
-	EndpointGuildMemberAvatar  = func(gId, uID, aID string) string {
+	EndpointGuildMemberAvatar        = func(gId, uID, aID string) string {
 		return EndpointCDNGuilds + gId + "/users/" + uID + "/avatars/" + aID + ".png"
 	}
 	EndpointGuildMemberAvatarAnimated = func(gId, uID, aID string) string {
 		return EndpointCDNGuilds + gId + "/users/" + uID + "/avatars/" + aID + ".gif"
 	}
->>>>>>> 80f525fa
 
 	EndpointChannel                             = func(cID string) string { return EndpointChannels + cID }
 	EndpointChannelThreads                      = func(cID string) string { return EndpointChannel(cID) + "/threads" }
