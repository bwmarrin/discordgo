// Discordgo - Discord bindings for Go
// Available at https://github.com/bwmarrin/discordgo

// Copyright 2015-2016 Bruce Marriner <bruce@sqls.net>.  All rights reserved.
// Use of this source code is governed by a BSD-style
// license that can be found in the LICENSE file.

// This file contains code related to state tracking.  If enabled, state
// tracking will capture the initial READY packet and many other websocket
// events and maintain an in-memory state of of guilds, channels, users, and
// so forth.  This information can be accessed through the Session.State struct.

package discordgo

import (
	"errors"
	"sort"
	"sync"
)

// ErrNilState is returned when the state is nil.
var ErrNilState = errors.New("state not instantiated, please use discordgo.New() or assign Session.State")

// ErrStateNotFound is returned when the state cache
// requested is not found
var ErrStateNotFound = errors.New("state cache not found")

// ErrMessageIncompletePermissions is returned when the message
// requested for permissions does not contain enough data to
// generate the permissions.
var ErrMessageIncompletePermissions = errors.New("message incomplete, unable to determine permissions")

// A State contains the current known state.
// As discord sends this in a READY blob, it seems reasonable to simply
// use that struct as the data store.
type State struct {
	sync.RWMutex
	Ready

	// MaxMessageCount represents how many messages per channel the state will store.
	MaxMessageCount int
	TrackChannels   bool
	TrackEmojis     bool
	TrackMembers    bool
	TrackRoles      bool
	TrackVoice      bool
	TrackPresences  bool

	guildMap   map[string]*Guild
	channelMap map[string]*Channel
	memberMap  map[string]map[string]*Member
}

// NewState creates an empty state.
func NewState() *State {
	return &State{
		Ready: Ready{
			PrivateChannels: []*Channel{},
			Guilds:          []*Guild{},
		},
		TrackChannels:  true,
		TrackEmojis:    true,
		TrackMembers:   true,
		TrackRoles:     true,
		TrackVoice:     true,
		TrackPresences: true,
		guildMap:       make(map[string]*Guild),
		channelMap:     make(map[string]*Channel),
		memberMap:      make(map[string]map[string]*Member),
	}
}

func (s *State) createMemberMap(guild *Guild) {
	members := make(map[string]*Member)
	for _, m := range guild.Members {
		members[m.User.ID] = m
	}
	s.memberMap[guild.ID] = members
}

// GuildAdd adds a guild to the current world state, or
// updates it if it already exists.
func (s *State) GuildAdd(guild *Guild) error {
	if s == nil {
		return ErrNilState
	}

	s.Lock()
	defer s.Unlock()

	// Update the channels to point to the right guild, adding them to the channelMap as we go
	for _, c := range guild.Channels {
		s.channelMap[c.ID] = c
	}

	// If this guild contains a new member slice, we must regenerate the member map so the pointers stay valid
	if guild.Members != nil {
		s.createMemberMap(guild)
	} else if _, ok := s.memberMap[guild.ID]; !ok {
		// Even if we have no new member slice, we still initialize the member map for this guild if it doesn't exist
		s.memberMap[guild.ID] = make(map[string]*Member)
	}

	if g, ok := s.guildMap[guild.ID]; ok {
		// We are about to replace `g` in the state with `guild`, but first we need to
		// make sure we preserve any fields that the `guild` doesn't contain from `g`.
		if guild.MemberCount == 0 {
			guild.MemberCount = g.MemberCount
		}
		if guild.Roles == nil {
			guild.Roles = g.Roles
		}
		if guild.Emojis == nil {
			guild.Emojis = g.Emojis
		}
		if guild.Members == nil {
			guild.Members = g.Members
		}
		if guild.Presences == nil {
			guild.Presences = g.Presences
		}
		if guild.Channels == nil {
			guild.Channels = g.Channels
		}
		if guild.VoiceStates == nil {
			guild.VoiceStates = g.VoiceStates
		}
		*g = *guild
		return nil
	}

	s.Guilds = append(s.Guilds, guild)
	s.guildMap[guild.ID] = guild

	return nil
}

// GuildRemove removes a guild from current world state.
func (s *State) GuildRemove(guild *Guild) error {
	if s == nil {
		return ErrNilState
	}

	_, err := s.Guild(guild.ID)
	if err != nil {
		return err
	}

	s.Lock()
	defer s.Unlock()

	delete(s.guildMap, guild.ID)

	for i, g := range s.Guilds {
		if g.ID == guild.ID {
			s.Guilds = append(s.Guilds[:i], s.Guilds[i+1:]...)
			return nil
		}
	}

	return nil
}

// Guild gets a guild by ID.
// Useful for querying if @me is in a guild:
//     _, err := discordgo.Session.State.Guild(guildID)
//     isInGuild := err == nil
func (s *State) Guild(guildID string) (*Guild, error) {
	if s == nil {
		return nil, ErrNilState
	}

	s.RLock()
	defer s.RUnlock()

	if g, ok := s.guildMap[guildID]; ok {
		return g, nil
	}

	return nil, ErrStateNotFound
}

// PresenceAdd adds a presence to the current world state, or
// updates it if it already exists.
func (s *State) PresenceAdd(guildID string, presence *Presence) error {
	if s == nil {
		return ErrNilState
	}

	guild, err := s.Guild(guildID)
	if err != nil {
		return err
	}

	s.Lock()
	defer s.Unlock()

	for i, p := range guild.Presences {
		if p.User.ID == presence.User.ID {
			//guild.Presences[i] = presence

			//Update status
			guild.Presences[i].Game = presence.Game
			guild.Presences[i].Roles = presence.Roles
			if presence.Status != "" {
				guild.Presences[i].Status = presence.Status
			}
			if presence.Nick != "" {
				guild.Presences[i].Nick = presence.Nick
			}

			//Update the optionally sent user information
			//ID Is a mandatory field so you should not need to check if it is empty
			guild.Presences[i].User.ID = presence.User.ID

			if presence.User.Avatar != "" {
				guild.Presences[i].User.Avatar = presence.User.Avatar
			}
			if presence.User.Discriminator != "" {
				guild.Presences[i].User.Discriminator = presence.User.Discriminator
			}
			if presence.User.Email != "" {
				guild.Presences[i].User.Email = presence.User.Email
			}
			if presence.User.Token != "" {
				guild.Presences[i].User.Token = presence.User.Token
			}
			if presence.User.Username != "" {
				guild.Presences[i].User.Username = presence.User.Username
			}

			return nil
		}
	}

	guild.Presences = append(guild.Presences, presence)
	return nil
}

// PresenceRemove removes a presence from the current world state.
func (s *State) PresenceRemove(guildID string, presence *Presence) error {
	if s == nil {
		return ErrNilState
	}

	guild, err := s.Guild(guildID)
	if err != nil {
		return err
	}

	s.Lock()
	defer s.Unlock()

	for i, p := range guild.Presences {
		if p.User.ID == presence.User.ID {
			guild.Presences = append(guild.Presences[:i], guild.Presences[i+1:]...)
			return nil
		}
	}

	return ErrStateNotFound
}

// Presence gets a presence by ID from a guild.
func (s *State) Presence(guildID, userID string) (*Presence, error) {
	if s == nil {
		return nil, ErrNilState
	}

	guild, err := s.Guild(guildID)
	if err != nil {
		return nil, err
	}

	for _, p := range guild.Presences {
		if p.User.ID == userID {
			return p, nil
		}
	}

	return nil, ErrStateNotFound
}

// TODO: Consider moving Guild state update methods onto *Guild.

// MemberAdd adds a member to the current world state, or
// updates it if it already exists.
func (s *State) MemberAdd(member *Member) error {
	if s == nil {
		return ErrNilState
	}

	guild, err := s.Guild(member.GuildID)
	if err != nil {
		return err
	}

	s.Lock()
	defer s.Unlock()

	members, ok := s.memberMap[member.GuildID]
	if !ok {
		return ErrStateNotFound
	}

	m, ok := members[member.User.ID]
	if !ok {
		members[member.User.ID] = member
		guild.Members = append(guild.Members, member)
	} else {
		// We are about to replace `m` in the state with `member`, but first we need to
		// make sure we preserve any fields that the `member` doesn't contain from `m`.
		if member.JoinedAt == "" {
			member.JoinedAt = m.JoinedAt
		}
		*m = *member
	}

	return nil
}

// MemberRemove removes a member from current world state.
func (s *State) MemberRemove(member *Member) error {
	if s == nil {
		return ErrNilState
	}

	guild, err := s.Guild(member.GuildID)
	if err != nil {
		return err
	}

	s.Lock()
	defer s.Unlock()

	members, ok := s.memberMap[member.GuildID]
	if !ok {
		return ErrStateNotFound
	}

	_, ok = members[member.User.ID]
	if !ok {
		return ErrStateNotFound
	}
	delete(members, member.User.ID)

	for i, m := range guild.Members {
		if m.User.ID == member.User.ID {
			guild.Members = append(guild.Members[:i], guild.Members[i+1:]...)
			return nil
		}
	}

	return ErrStateNotFound
}

// Member gets a member by ID from a guild.
func (s *State) Member(guildID, userID string) (*Member, error) {
	if s == nil {
		return nil, ErrNilState
	}

	s.RLock()
	defer s.RUnlock()

	members, ok := s.memberMap[guildID]
	if !ok {
		return nil, ErrStateNotFound
	}

	m, ok := members[userID]
	if ok {
		return m, nil
	}

	return nil, ErrStateNotFound
}

// RoleAdd adds a role to the current world state, or
// updates it if it already exists.
func (s *State) RoleAdd(guildID string, role *Role) error {
	if s == nil {
		return ErrNilState
	}

	guild, err := s.Guild(guildID)
	if err != nil {
		return err
	}

	s.Lock()
	defer s.Unlock()

	for i, r := range guild.Roles {
		if r.ID == role.ID {
			guild.Roles[i] = role
			return nil
		}
	}

	guild.Roles = append(guild.Roles, role)
	return nil
}

// RoleRemove removes a role from current world state by ID.
func (s *State) RoleRemove(guildID, roleID string) error {
	if s == nil {
		return ErrNilState
	}

	guild, err := s.Guild(guildID)
	if err != nil {
		return err
	}

	s.Lock()
	defer s.Unlock()

	for i, r := range guild.Roles {
		if r.ID == roleID {
			guild.Roles = append(guild.Roles[:i], guild.Roles[i+1:]...)
			return nil
		}
	}

	return ErrStateNotFound
}

// Role gets a role by ID from a guild.
func (s *State) Role(guildID, roleID string) (*Role, error) {
	if s == nil {
		return nil, ErrNilState
	}

	guild, err := s.Guild(guildID)
	if err != nil {
		return nil, err
	}

	s.RLock()
	defer s.RUnlock()

	for _, r := range guild.Roles {
		if r.ID == roleID {
			return r, nil
		}
	}

	return nil, ErrStateNotFound
}

// ChannelAdd adds a channel to the current world state, or
// updates it if it already exists.
// Channels may exist either as PrivateChannels or inside
// a guild.
func (s *State) ChannelAdd(channel *Channel) error {
	if s == nil {
		return ErrNilState
	}

	s.Lock()
	defer s.Unlock()

	// If the channel exists, replace it
	if c, ok := s.channelMap[channel.ID]; ok {
		if channel.Messages == nil {
			channel.Messages = c.Messages
		}
		if channel.PermissionOverwrites == nil {
			channel.PermissionOverwrites = c.PermissionOverwrites
		}

		*c = *channel
		return nil
	}

	if channel.Type == ChannelTypeDM || channel.Type == ChannelTypeGroupDM {
		s.PrivateChannels = append(s.PrivateChannels, channel)
	} else {
		guild, ok := s.guildMap[channel.GuildID]
		if !ok {
			return ErrStateNotFound
		}

		guild.Channels = append(guild.Channels, channel)
	}

	s.channelMap[channel.ID] = channel

	return nil
}

// ChannelRemove removes a channel from current world state.
func (s *State) ChannelRemove(channel *Channel) error {
	if s == nil {
		return ErrNilState
	}

	_, err := s.Channel(channel.ID)
	if err != nil {
		return err
	}

	if channel.Type == ChannelTypeDM || channel.Type == ChannelTypeGroupDM {
		s.Lock()
		defer s.Unlock()

		for i, c := range s.PrivateChannels {
			if c.ID == channel.ID {
				s.PrivateChannels = append(s.PrivateChannels[:i], s.PrivateChannels[i+1:]...)
				break
			}
		}
	} else {
		guild, err := s.Guild(channel.GuildID)
		if err != nil {
			return err
		}

		s.Lock()
		defer s.Unlock()

		for i, c := range guild.Channels {
			if c.ID == channel.ID {
				guild.Channels = append(guild.Channels[:i], guild.Channels[i+1:]...)
				break
			}
		}
	}

	delete(s.channelMap, channel.ID)

	return nil
}

// GuildChannel gets a channel by ID from a guild.
// This method is Deprecated, use Channel(channelID)
func (s *State) GuildChannel(guildID, channelID string) (*Channel, error) {
	return s.Channel(channelID)
}

// PrivateChannel gets a private channel by ID.
// This method is Deprecated, use Channel(channelID)
func (s *State) PrivateChannel(channelID string) (*Channel, error) {
	return s.Channel(channelID)
}

// Channel gets a channel by ID, it will look in all guilds and private channels.
func (s *State) Channel(channelID string) (*Channel, error) {
	if s == nil {
		return nil, ErrNilState
	}

	s.RLock()
	defer s.RUnlock()

	if c, ok := s.channelMap[channelID]; ok {
		return c, nil
	}

	return nil, ErrStateNotFound
}

// Emoji returns an emoji for a guild and emoji id.
func (s *State) Emoji(guildID, emojiID string) (*Emoji, error) {
	if s == nil {
		return nil, ErrNilState
	}

	guild, err := s.Guild(guildID)
	if err != nil {
		return nil, err
	}

	s.RLock()
	defer s.RUnlock()

	for _, e := range guild.Emojis {
		if e.ID == emojiID {
			return e, nil
		}
	}

	return nil, ErrStateNotFound
}

// EmojiAdd adds an emoji to the current world state.
func (s *State) EmojiAdd(guildID string, emoji *Emoji) error {
	if s == nil {
		return ErrNilState
	}

	guild, err := s.Guild(guildID)
	if err != nil {
		return err
	}

	s.Lock()
	defer s.Unlock()

	for i, e := range guild.Emojis {
		if e.ID == emoji.ID {
			guild.Emojis[i] = emoji
			return nil
		}
	}

	guild.Emojis = append(guild.Emojis, emoji)
	return nil
}

// EmojisAdd adds multiple emojis to the world state.
func (s *State) EmojisAdd(guildID string, emojis []*Emoji) error {
	for _, e := range emojis {
		if err := s.EmojiAdd(guildID, e); err != nil {
			return err
		}
	}
	return nil
}

// MessageAdd adds a message to the current world state, or updates it if it exists.
// If the channel cannot be found, the message is discarded.
// Messages are kept in state up to s.MaxMessageCount per channel.
func (s *State) MessageAdd(message *Message) error {
	if s == nil {
		return ErrNilState
	}

	c, err := s.Channel(message.ChannelID)
	if err != nil {
		return err
	}

	s.Lock()
	defer s.Unlock()

	// If the message exists, merge in the new message contents.
	for _, m := range c.Messages {
		if m.ID == message.ID {
			if message.Content != "" {
				m.Content = message.Content
			}
			if message.EditedTimestamp != "" {
				m.EditedTimestamp = message.EditedTimestamp
			}
			if message.Mentions != nil {
				m.Mentions = message.Mentions
			}
			if message.Embeds != nil {
				m.Embeds = message.Embeds
			}
			if message.Attachments != nil {
				m.Attachments = message.Attachments
			}
			if message.Timestamp != "" {
				m.Timestamp = message.Timestamp
			}
			if message.Author != nil {
				m.Author = message.Author
			}

			return nil
		}
	}

	c.Messages = append(c.Messages, message)

	if len(c.Messages) > s.MaxMessageCount {
		c.Messages = c.Messages[len(c.Messages)-s.MaxMessageCount:]
	}
	return nil
}

// MessageRemove removes a message from the world state.
func (s *State) MessageRemove(message *Message) error {
	if s == nil {
		return ErrNilState
	}

	return s.messageRemoveByID(message.ChannelID, message.ID)
}

// messageRemoveByID removes a message by channelID and messageID from the world state.
func (s *State) messageRemoveByID(channelID, messageID string) error {
	c, err := s.Channel(channelID)
	if err != nil {
		return err
	}

	s.Lock()
	defer s.Unlock()

	for i, m := range c.Messages {
		if m.ID == messageID {
			c.Messages = append(c.Messages[:i], c.Messages[i+1:]...)
			return nil
		}
	}

	return ErrStateNotFound
}

func (s *State) voiceStateUpdate(se *Session, update *VoiceStateUpdate) error {
	guild, err := s.Guild(update.GuildID)
	if err != nil {
		return err
	}

	s.Lock()
	defer s.Unlock()

	// Handle Leaving Channel
	if update.ChannelID == "" {
		for i, state := range guild.VoiceStates {
			if state.UserID == update.UserID {
				disconn := guild.VoiceStates[i]


				se.handleEvent("VOICE_STATE_DISCONNECT", &VoiceStateDisconnect{disconn})
				guild.VoiceStates = append(guild.VoiceStates[:i], guild.VoiceStates[i+1:]...)
				return nil
			}
		}
	} else {
		for i, state := range guild.VoiceStates {
			if state.UserID == update.UserID {
				guild.VoiceStates[i] = update.VoiceState
				return nil
			}
		}

		guild.VoiceStates = append(guild.VoiceStates, update.VoiceState)
	}

	return nil
}

// Message gets a message by channel and message ID.
func (s *State) Message(channelID, messageID string) (*Message, error) {
	if s == nil {
		return nil, ErrNilState
	}

	c, err := s.Channel(channelID)
	if err != nil {
		return nil, err
	}

	s.RLock()
	defer s.RUnlock()

	for _, m := range c.Messages {
		if m.ID == messageID {
			return m, nil
		}
	}

	return nil, ErrStateNotFound
}

// OnReady takes a Ready event and updates all internal state.
func (s *State) onReady(se *Session, r *Ready) (err error) {
	if s == nil {
		return ErrNilState
	}

	s.Lock()
	defer s.Unlock()

	// We must track at least the current user for Voice, even
	// if state is disabled, store the bare essentials.
	if !se.StateEnabled {
		ready := Ready{
			Version:   r.Version,
			SessionID: r.SessionID,
			User:      r.User,
		}

		s.Ready = ready

		return nil
	}

	s.Ready = *r

	for _, g := range s.Guilds {
		s.guildMap[g.ID] = g
		s.createMemberMap(g)

		for _, c := range g.Channels {
			s.channelMap[c.ID] = c
		}
	}

	for _, c := range s.PrivateChannels {
		s.channelMap[c.ID] = c
	}

	return nil
}

// OnInterface handles all events related to states.
func (s *State) OnInterface(se *Session, i interface{}) (err error) {
	if s == nil {
		return ErrNilState
	}

	r, ok := i.(*Ready)
	if ok {
		return s.onReady(se, r)
	}

	if !se.StateEnabled {
		return nil
	}

	switch t := i.(type) {
	case *GuildCreate:
		err = s.GuildAdd(t.Guild)
	case *GuildUpdate:
		err = s.GuildAdd(t.Guild)
	case *GuildDelete:
		err = s.GuildRemove(t.Guild)
	case *GuildMemberAdd:
		// Updates the MemberCount of the guild.
		guild, err := s.Guild(t.Member.GuildID)
		if err != nil {
			return err
		}
		guild.MemberCount++

		// Caches member if tracking is enabled.
		if s.TrackMembers {
			err = s.MemberAdd(t.Member)
		}
	case *GuildMemberUpdate:
		if s.TrackMembers {
			err = s.MemberAdd(t.Member)
		}
	case *GuildMemberRemove:
		// Updates the MemberCount of the guild.
		guild, err := s.Guild(t.Member.GuildID)
		if err != nil {
			return err
		}
		guild.MemberCount--

		// Removes member from the cache if tracking is enabled.
		if s.TrackMembers {
			err = s.MemberRemove(t.Member)
		}
	case *GuildMembersChunk:
		if s.TrackMembers {
			for i := range t.Members {
				t.Members[i].GuildID = t.GuildID
				err = s.MemberAdd(t.Members[i])
			}
		}

		if s.TrackPresences {
			for _, p := range t.Presences {
				err = s.PresenceAdd(t.GuildID, p)
			}
		}
	case *GuildRoleCreate:
		if s.TrackRoles {
			err = s.RoleAdd(t.GuildID, t.Role)
		}
	case *GuildRoleUpdate:
		if s.TrackRoles {
			err = s.RoleAdd(t.GuildID, t.Role)
		}
	case *GuildRoleDelete:
		if s.TrackRoles {
			err = s.RoleRemove(t.GuildID, t.RoleID)
		}
	case *GuildEmojisUpdate:
		if s.TrackEmojis {
			err = s.EmojisAdd(t.GuildID, t.Emojis)
		}
	case *ChannelCreate:
		if s.TrackChannels {
			err = s.ChannelAdd(t.Channel)
		}
	case *ChannelUpdate:
		if s.TrackChannels {
			err = s.ChannelAdd(t.Channel)
		}
	case *ChannelDelete:
		if s.TrackChannels {
			err = s.ChannelRemove(t.Channel)
		}
	case *MessageCreate:
		if s.MaxMessageCount != 0 {
			err = s.MessageAdd(t.Message)
		}
	case *MessageUpdate:
		if s.MaxMessageCount != 0 {
			var old *Message
			old, err = s.Message(t.ChannelID, t.ID)
			if err == nil {
				oldCopy := *old
				t.BeforeUpdate = &oldCopy
			}

			err = s.MessageAdd(t.Message)
		}
	case *MessageDelete:
		if s.MaxMessageCount != 0 {
			var old *Message
			old, err = s.Message(t.ChannelID, t.ID)
			if err == nil {
				oldCopy := *old
				t.BeforeDelete = &oldCopy
			}

			err = s.MessageRemove(t.Message)
		}
	case *MessageDeleteBulk:
		if s.MaxMessageCount != 0 {
			for _, mID := range t.Messages {
				s.messageRemoveByID(t.ChannelID, mID)
			}
		}
	case *VoiceStateUpdate:
		if s.TrackVoice {
			err = s.voiceStateUpdate(se, t)
		}
	case *PresenceUpdate:
		if s.TrackPresences {
			s.PresenceAdd(t.GuildID, &t.Presence)
		}
		if s.TrackMembers {
			if t.Status == StatusOffline {
				return
			}

			var m *Member
			m, err = s.Member(t.GuildID, t.User.ID)

			if err != nil {
				// Member not found; this is a user coming online
				m = &Member{
					GuildID: t.GuildID,
					Nick:    t.Nick,
					User:    t.User,
					Roles:   t.Roles,
				}

			} else {

				if t.Nick != "" {
					m.Nick = t.Nick
				}

				if t.User.Username != "" {
					m.User.Username = t.User.Username
				}

				// PresenceUpdates always contain a list of roles, so there's no need to check for an empty list here
				m.Roles = t.Roles

			}

			err = s.MemberAdd(m)
		}

	}

	return
}

// UserChannelPermissions returns the permission of a user in a channel.
// userID    : The ID of the user to calculate permissions for.
// channelID : The ID of the channel to calculate permission for.
func (s *State) UserChannelPermissions(userID, channelID string) (apermissions int, err error) {
	if s == nil {
		return 0, ErrNilState
	}

	channel, err := s.Channel(channelID)
	if err != nil {
		return
	}

	guild, err := s.Guild(channel.GuildID)
	if err != nil {
		return
	}

	member, err := s.Member(guild.ID, userID)
	if err != nil {
		return
	}

	return memberPermissions(guild, channel, userID, member.Roles), nil
}

<<<<<<< HEAD
// MessagePermissions returns the permission of a user in a channel.
// message    : The message to check
=======
// MessagePermissions returns the permissions of the author of the message
// in the channel in which it was sent.
>>>>>>> 92c52f3d
func (s *State) MessagePermissions(message *Message) (apermissions int, err error) {
	if s == nil {
		return 0, ErrNilState
	}

	if message.Author == nil || message.Member == nil {
		return 0, ErrMessageIncompletePermissions
	}

	channel, err := s.Channel(message.ChannelID)
	if err != nil {
		return
	}

	guild, err := s.Guild(channel.GuildID)
	if err != nil {
		return
	}

	return memberPermissions(guild, channel, message.Author.ID, message.Member.Roles), nil
}

// UserColor returns the color of a user in a channel.
// While colors are defined at a Guild level, determining for a channel is more useful in message handlers.
// 0 is returned in cases of error, which is the color of @everyone.
// userID    : The ID of the user to calculate the color for.
// channelID   : The ID of the channel to calculate the color for.
func (s *State) UserColor(userID, channelID string) int {
	if s == nil {
		return 0
	}

	channel, err := s.Channel(channelID)
	if err != nil {
		return 0
	}

	guild, err := s.Guild(channel.GuildID)
	if err != nil {
		return 0
	}

	member, err := s.Member(guild.ID, userID)
	if err != nil {
		return 0
	}

	return firstRoleColorColor(guild, member.Roles)
}
<<<<<<< HEAD
// MessageColor returns the color of a user in a channel.
// While colors are defined at a Guild level, determining for a channel is more useful in message handlers.
// 0 is returned in cases of error, which is the color of @everyone.
// message    : The message to check
=======

// MessageColor returns the color of the author's name as displayed
// in the client associated with this message.
>>>>>>> 92c52f3d
func (s *State) MessageColor(message *Message) int {
	if s == nil {
		return 0
	}

	if message.Member == nil || message.Member.Roles == nil {
		return 0
	}

	channel, err := s.Channel(message.ChannelID)
	if err != nil {
		return 0
	}

	guild, err := s.Guild(channel.GuildID)
	if err != nil {
		return 0
	}

	return firstRoleColorColor(guild, message.Member.Roles)
}

func firstRoleColorColor(guild *Guild, memberRoles []string) int {
	roles := Roles(guild.Roles)
	sort.Sort(roles)

	for _, role := range roles {
		for _, roleID := range memberRoles {
			if role.ID == roleID {
				if role.Color != 0 {
					return role.Color
				}
			}
		}
	}

	for _, role := range roles {
		if role.ID == guild.ID {
			return role.Color
		}
	}

	return 0
}<|MERGE_RESOLUTION|>--- conflicted
+++ resolved
@@ -997,13 +997,8 @@
 	return memberPermissions(guild, channel, userID, member.Roles), nil
 }
 
-<<<<<<< HEAD
-// MessagePermissions returns the permission of a user in a channel.
-// message    : The message to check
-=======
 // MessagePermissions returns the permissions of the author of the message
 // in the channel in which it was sent.
->>>>>>> 92c52f3d
 func (s *State) MessagePermissions(message *Message) (apermissions int, err error) {
 	if s == nil {
 		return 0, ErrNilState
@@ -1053,16 +1048,10 @@
 
 	return firstRoleColorColor(guild, member.Roles)
 }
-<<<<<<< HEAD
-// MessageColor returns the color of a user in a channel.
-// While colors are defined at a Guild level, determining for a channel is more useful in message handlers.
+
+// MessageColor returns the color of the author's name as displayed
+// While colors are defined at a Guild level, determining for a message is more useful in message handlers.
 // 0 is returned in cases of error, which is the color of @everyone.
-// message    : The message to check
-=======
-
-// MessageColor returns the color of the author's name as displayed
-// in the client associated with this message.
->>>>>>> 92c52f3d
 func (s *State) MessageColor(message *Message) int {
 	if s == nil {
 		return 0
