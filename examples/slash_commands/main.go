--- conflicted
+++ resolved
@@ -215,10 +215,7 @@
 		},
 	}
 
-<<<<<<< HEAD
-	// The handlers for the commands defined in the commands slice.
-=======
->>>>>>> 0c27cedb
+	// commandHandlers represents multiple event handler functions, which are defined in the commands slice above.
 	commandHandlers = map[string]func(s *discordgo.Session, i *discordgo.InteractionCreate){
 		"basic-command": func(s *discordgo.Session, i *discordgo.InteractionCreate) {
 			s.InteractionRespond(i.Interaction, &discordgo.InteractionResponse{
