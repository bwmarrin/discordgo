package discordgo

import (
	"encoding/json"
)

// ComponentType is type of component.
type ComponentType uint

// MessageComponent types.
const (
<<<<<<< HEAD
	ComponentActionRow  ComponentType = 1
	ComponentButton     ComponentType = 2
	ComponentSelectMenu ComponentType = 3
=======
	ActionsRowComponent ComponentType = 1
	ButtonComponent     ComponentType = 2
	SelectMenuComponent ComponentType = 3
>>>>>>> 0fad116c
)

// MessageComponent is a base interface for all message components.
type MessageComponent interface {
	json.Marshaler
	Type() ComponentType
}

type unmarshalableMessageComponent struct {
	MessageComponent
}

// UnmarshalJSON is a helper function to unmarshal MessageComponent object.
func (umc *unmarshalableMessageComponent) UnmarshalJSON(src []byte) error {
	var v struct {
		Type ComponentType `json:"type"`
	}
	err := json.Unmarshal(src, &v)
	if err != nil {
		return err
	}

	var data MessageComponent
	switch v.Type {
	case ComponentActionRow:
		v := ActionsRow{}
		err = json.Unmarshal(src, &v)
		data = v
	case ComponentButton:
		v := Button{}
		err = json.Unmarshal(src, &v)
		data = v
	case ComponentSelectMenu:
		v := SelectMenu{}
		err = json.Unmarshal(src, &v)
		data = v
	}
	if err != nil {
		return err
	}
	umc.MessageComponent = data
	return err
}

// ActionsRow is a container for components within one row.
type ActionsRow struct {
	Components []MessageComponent `json:"components"`
}

// MarshalJSON is a method for marshaling ActionsRow to a JSON object.
func (r ActionsRow) MarshalJSON() ([]byte, error) {
	type actionsRow ActionsRow

	return json.Marshal(struct {
		actionsRow
		Type ComponentType `json:"type"`
	}{
		actionsRow: actionsRow(r),
		Type:       r.Type(),
	})
}

// UnmarshalJSON is a helper function to unmarshal Actions Row.
func (r *ActionsRow) UnmarshalJSON(data []byte) error {
	var v struct {
		RawComponents []unmarshalableMessageComponent `json:"components"`
	}
	err := json.Unmarshal(data, &v)
	if err != nil {
		return err
	}
	r.Components = make([]MessageComponent, len(v.RawComponents))
	for i, v := range v.RawComponents {
		r.Components[i] = v.MessageComponent
	}

	return err
}

// Type is a method to get the type of a component.
func (r ActionsRow) Type() ComponentType {
	return ComponentActionRow
}

// ButtonStyle is style of button.
type ButtonStyle uint

// Button styles.
const (
	// ButtonPrimary is a button with blurple color.
	ButtonPrimary ButtonStyle = 1
	// ButtonSecondary is a button with grey color.
	ButtonSecondary ButtonStyle = 2
	// ButtonSuccess is a button with green color.
	ButtonSuccess ButtonStyle = 3
	// ButtonDanger is a button with red color.
	ButtonDanger ButtonStyle = 4
	// ButtonLink is a special type of button which navigates to a URL. Has grey color.
	ButtonLink ButtonStyle = 5
)

<<<<<<< HEAD
// ComponentEmoji represents a component's emoji, if it has one.
=======
// ComponentEmoji represents button emoji, if it does have one.
>>>>>>> 0fad116c
type ComponentEmoji struct {
	Name     string `json:"name,omitempty"`
	ID       string `json:"id,omitempty"`
	Animated bool   `json:"animated,omitempty"`
}

// Button represents button component.
type Button struct {
	Label    string         `json:"label"`
	Style    ButtonStyle    `json:"style"`
	Disabled bool           `json:"disabled"`
	Emoji    ComponentEmoji `json:"emoji"`

	// NOTE: Only button with ButtonLink style can have link. Also, URL is mutually exclusive with CustomID.
	URL      string `json:"url,omitempty"`
	CustomID string `json:"custom_id,omitempty"`
}

// MarshalJSON is a method for marshaling Button to a JSON object.
func (b Button) MarshalJSON() ([]byte, error) {
	type button Button

	if b.Style == 0 {
		b.Style = ButtonPrimary
	}

	return json.Marshal(struct {
		button
		Type ComponentType `json:"type"`
	}{
		button: button(b),
		Type:   b.Type(),
	})
}

// Type is a method to get the type of a component.
<<<<<<< HEAD
func (b Button) Type() ComponentType {
	return ComponentButton
}

// SelectMenu is the select menu component.
type SelectMenu struct {
	CustomID    string         `json:"custom_id"`
	Options     []SelectOption `json:"options"`
	Placeholder string         `json:"placeholder,omitempty"`
	MinValues   int            `json:"min_values,omitempty"`
	MaxValues   int            `json:"max_values,omitempty"`
	Disabled    bool           `json:"disabled"`
}

// SelectOption is a choice on the SelectMenu component.
type SelectOption struct {
	Label       string         `json:"label"`
	Value       string         `json:"value"`
	Description string         `json:"description,omitempty"`
	Emoji       ComponentEmoji `json:"emoji,omitempty"`
	Default     bool           `json:"default,omitempty"`
}

// MarshalJSON is a method for marshaling SelectMenu to a JSON object.
func (b SelectMenu) MarshalJSON() ([]byte, error) {
=======
func (Button) Type() ComponentType {
	return ButtonComponent
}

// SelectMenuOption represents an option for a select menu.
type SelectMenuOption struct {
	Label       string         `json:"label,omitempty"`
	Value       string         `json:"value"`
	Description string         `json:"description"`
	Emoji       ComponentEmoji `json:"emoji"`
	// Determines whenever option is selected by default or not.
	Default bool `json:"default"`
}

// SelectMenu represents select menu component.
type SelectMenu struct {
	CustomID string `json:"custom_id,omitempty"`
	// The text which will be shown in the menu if there's no default options or all options was deselected and component was closed.
	Placeholder string `json:"placeholder"`
	// This value determines the minimal amount of selected items in the menu.
	MinValues int `json:"min_values,omitempty"`
	// This value determines the maximal amount of selected items in the menu.
	// If MaxValues or MinValues are greater than one then the user can select multiple items in the component.
	MaxValues int                `json:"max_values,omitempty"`
	Options   []SelectMenuOption `json:"options"`
}

// Type is a method to get the type of a component.
func (SelectMenu) Type() ComponentType {
	return SelectMenuComponent
}

// MarshalJSON is a method for marshaling SelectMenu to a JSON object.
func (m SelectMenu) MarshalJSON() ([]byte, error) {
>>>>>>> 0fad116c
	type selectMenu SelectMenu

	return json.Marshal(struct {
		selectMenu
		Type ComponentType `json:"type"`
	}{
<<<<<<< HEAD
		selectMenu: selectMenu(b),
		Type:       b.Type(),
	})
}

// Type is a method to get the type of a component.
func (b SelectMenu) Type() ComponentType {
	return ComponentSelectMenu
=======
		selectMenu: selectMenu(m),
		Type:       m.Type(),
	})
>>>>>>> 0fad116c
}<|MERGE_RESOLUTION|>--- conflicted
+++ resolved
@@ -9,15 +9,9 @@
 
 // MessageComponent types.
 const (
-<<<<<<< HEAD
 	ComponentActionRow  ComponentType = 1
 	ComponentButton     ComponentType = 2
 	ComponentSelectMenu ComponentType = 3
-=======
-	ActionsRowComponent ComponentType = 1
-	ButtonComponent     ComponentType = 2
-	SelectMenuComponent ComponentType = 3
->>>>>>> 0fad116c
 )
 
 // MessageComponent is a base interface for all message components.
@@ -48,10 +42,6 @@
 		data = v
 	case ComponentButton:
 		v := Button{}
-		err = json.Unmarshal(src, &v)
-		data = v
-	case ComponentSelectMenu:
-		v := SelectMenu{}
 		err = json.Unmarshal(src, &v)
 		data = v
 	}
@@ -119,11 +109,7 @@
 	ButtonLink ButtonStyle = 5
 )
 
-<<<<<<< HEAD
-// ComponentEmoji represents a component's emoji, if it has one.
-=======
-// ComponentEmoji represents button emoji, if it does have one.
->>>>>>> 0fad116c
+// ComponentEmoji represents a button's emoji, if it has one.
 type ComponentEmoji struct {
 	Name     string `json:"name,omitempty"`
 	ID       string `json:"id,omitempty"`
@@ -160,35 +146,8 @@
 }
 
 // Type is a method to get the type of a component.
-<<<<<<< HEAD
 func (b Button) Type() ComponentType {
 	return ComponentButton
-}
-
-// SelectMenu is the select menu component.
-type SelectMenu struct {
-	CustomID    string         `json:"custom_id"`
-	Options     []SelectOption `json:"options"`
-	Placeholder string         `json:"placeholder,omitempty"`
-	MinValues   int            `json:"min_values,omitempty"`
-	MaxValues   int            `json:"max_values,omitempty"`
-	Disabled    bool           `json:"disabled"`
-}
-
-// SelectOption is a choice on the SelectMenu component.
-type SelectOption struct {
-	Label       string         `json:"label"`
-	Value       string         `json:"value"`
-	Description string         `json:"description,omitempty"`
-	Emoji       ComponentEmoji `json:"emoji,omitempty"`
-	Default     bool           `json:"default,omitempty"`
-}
-
-// MarshalJSON is a method for marshaling SelectMenu to a JSON object.
-func (b SelectMenu) MarshalJSON() ([]byte, error) {
-=======
-func (Button) Type() ComponentType {
-	return ButtonComponent
 }
 
 // SelectMenuOption represents an option for a select menu.
@@ -216,30 +175,18 @@
 
 // Type is a method to get the type of a component.
 func (SelectMenu) Type() ComponentType {
-	return SelectMenuComponent
+	return ComponentSelectMenu
 }
 
 // MarshalJSON is a method for marshaling SelectMenu to a JSON object.
 func (m SelectMenu) MarshalJSON() ([]byte, error) {
->>>>>>> 0fad116c
 	type selectMenu SelectMenu
 
 	return json.Marshal(struct {
 		selectMenu
 		Type ComponentType `json:"type"`
 	}{
-<<<<<<< HEAD
-		selectMenu: selectMenu(b),
-		Type:       b.Type(),
-	})
-}
-
-// Type is a method to get the type of a component.
-func (b SelectMenu) Type() ComponentType {
-	return ComponentSelectMenu
-=======
 		selectMenu: selectMenu(m),
 		Type:       m.Type(),
 	})
->>>>>>> 0fad116c
 }