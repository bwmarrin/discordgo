--- conflicted
+++ resolved
@@ -16,22 +16,11 @@
 	dg    *Session // Stores a global discordgo user session
 	dgBot *Session // Stores a global discordgo bot session
 
-<<<<<<< HEAD
-	envToken    = os.Getenv("DG_TOKEN")            // Token to use when authenticating the user account
-	envBotToken = os.Getenv("DGB_TOKEN")           // Token to use when authenticating the bot account
-	envEmail    = os.Getenv("DG_EMAIL")            // Email to use when authenticating
-	envPassword = os.Getenv("DG_PASSWORD")         // Password to use when authenticating
-	envGuild    = parseID(os.Getenv("DG_GUILD"))   // Guild ID to use for tests
-	envChannel  = parseID(os.Getenv("DG_CHANNEL")) // Channel ID to use for tests
-	//	envUser     = parseID(os.Getenv("DG_USER"))     // User ID to use for tests
-	envAdmin = parseID(os.Getenv("DG_ADMIN")) // User ID of admin user to use for tests
-=======
 	envToken    = os.Getenv("DGU_TOKEN")  // Token to use when authenticating the user account
 	envBotToken = os.Getenv("DGB_TOKEN")  // Token to use when authenticating the bot account
 	envGuild    = os.Getenv("DG_GUILD")   // Guild ID to use for tests
 	envChannel  = os.Getenv("DG_CHANNEL") // Channel ID to use for tests
 	envAdmin    = os.Getenv("DG_ADMIN")   // User ID of admin user to use for tests
->>>>>>> 0840d4bc
 )
 
 func parseID(str string) int64 {
