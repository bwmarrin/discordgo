// Discordgo - Discord bindings for Go
// Available at https://github.com/bwmarrin/discordgo

// Copyright 2015-2016 Bruce Marriner <bruce@sqls.net>.  All rights reserved.
// Use of this source code is governed by a BSD-style
// license that can be found in the LICENSE file.

// This file contains custom types, currently only a timestamp wrapper.

package discordgo

import (
	"encoding/json"
	"net/http"
)

<<<<<<< HEAD
// Timestamp stores a timestamp, as sent by the Discord API.
type Timestamp string

// Parse parses a timestamp string into a time.Time object.
// The only time this can fail is if Discord changes their timestamp format.
func (t Timestamp) Parse() (time.Time, error) {
	return time.Parse(time.RFC3339, string(t))
}

// NewTimestamp constructs a Timestamp from specified time.
func NewTimestamp(t time.Time) Timestamp {
	return Timestamp(t.Format(time.RFC3339))
}

=======
>>>>>>> fccf6db0
// RESTError stores error information about a request with a bad response code.
// Message is not always present, there are cases where api calls can fail
// without returning a json message.
type RESTError struct {
	Request      *http.Request
	Response     *http.Response
	ResponseBody []byte

	Message *APIErrorMessage // Message may be nil.
}

func newRestError(req *http.Request, resp *http.Response, body []byte) *RESTError {
	restErr := &RESTError{
		Request:      req,
		Response:     resp,
		ResponseBody: body,
	}

	// Attempt to decode the error and assume no message was provided if it fails
	var msg *APIErrorMessage
	err := json.Unmarshal(body, &msg)
	if err == nil {
		restErr.Message = msg
	}

	return restErr
}

func (r RESTError) Error() string {
	return "HTTP " + r.Response.Status + ", " + string(r.ResponseBody)
}<|MERGE_RESOLUTION|>--- conflicted
+++ resolved
@@ -14,23 +14,6 @@
 	"net/http"
 )
 
-<<<<<<< HEAD
-// Timestamp stores a timestamp, as sent by the Discord API.
-type Timestamp string
-
-// Parse parses a timestamp string into a time.Time object.
-// The only time this can fail is if Discord changes their timestamp format.
-func (t Timestamp) Parse() (time.Time, error) {
-	return time.Parse(time.RFC3339, string(t))
-}
-
-// NewTimestamp constructs a Timestamp from specified time.
-func NewTimestamp(t time.Time) Timestamp {
-	return Timestamp(t.Format(time.RFC3339))
-}
-
-=======
->>>>>>> fccf6db0
 // RESTError stores error information about a request with a bad response code.
 // Message is not always present, there are cases where api calls can fail
 // without returning a json message.
