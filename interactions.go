--- conflicted
+++ resolved
@@ -205,22 +205,6 @@
 	Version int    `json:"version"`
 }
 
-<<<<<<< HEAD
-// InGuild is a utility function for checking if the interaction is sent in a guild or in a direct message
-func (i Interaction) InGuild() bool {
-	return i.Member != nil
-}
-
-// GetUser is a utility function for retrieving the User struct
-func (i Interaction) GetUser() *User {
-	if i.InGuild() {
-		return i.Member.User
-	}
-	return i.User
-}
-
-// ApplicationCommandInteractionData contains data received in an interaction event.
-=======
 type interaction Interaction
 
 type rawInteraction struct {
@@ -297,7 +281,6 @@
 }
 
 // ApplicationCommandInteractionData contains the data of application command interaction.
->>>>>>> 13c5393a
 type ApplicationCommandInteractionData struct {
 	ID       string                                     `json:"id"`
 	Name     string                                     `json:"name"`
