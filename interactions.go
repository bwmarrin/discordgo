--- conflicted
+++ resolved
@@ -326,14 +326,9 @@
 
 // InteractionResponse represents a response for an interaction event.
 type InteractionResponse struct {
-<<<<<<< HEAD
-	Type  InteractionResponseType                    `json:"type,omitempty"`
-	Files []*File                                    `json:"-"`
-	Data  *InteractionApplicationCommandResponseData `json:"data,omitempty"`
-=======
-	Type InteractionResponseType  `json:"type,omitempty"`
-	Data *InteractionResponseData `json:"data,omitempty"`
->>>>>>> 421e1496
+	Type  InteractionResponseType  `json:"type,omitempty"`
+  Files []*File                 `json:"-"`
+	Data  *InteractionResponseData `json:"data,omitempty"`
 }
 
 // InteractionResponseData is response data for an interaction.
