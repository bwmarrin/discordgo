--- conflicted
+++ resolved
@@ -403,15 +403,10 @@
 	Components      []MessageComponent      `json:"components"`
 	Embeds          []*MessageEmbed         `json:"embeds,omitempty"`
 	AllowedMentions *MessageAllowedMentions `json:"allowed_mentions,omitempty"`
-<<<<<<< HEAD
-	Files           []*File                 `json:"-"`
-	Flags           uint64                  `json:"flags,omitempty"`
-=======
 
 	Flags uint64 `json:"flags,omitempty"`
 
 	Files []*File `json:"-"`
->>>>>>> 460b371c
 }
 
 // VerifyInteraction implements message verification of the discord interactions api
