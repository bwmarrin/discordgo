--- conflicted
+++ resolved
@@ -89,25 +89,18 @@
 	// NOTE: This feature was on the API, but at some point developers decided to remove it.
 	// So I commented it, until it will be officially on the docs.
 	// Default     bool                              `json:"default"`
-<<<<<<< HEAD
-	Required bool                              `json:"required"`
-	Choices  []*ApplicationCommandOptionChoice `json:"choices"`
-	Options  []*ApplicationCommandOption       `json:"options"`
-
-	ChannelTypes []ChannelType `json:"channel_types"`
-	// Minimal value of number/integer option.
+
+	ChannelTypes []ChannelType               `json:"channel_types"`
+	Required     bool                        `json:"required"`
+	Options      []*ApplicationCommandOption `json:"options"`
+
+	// NOTE: mutually exclusive with Choices.
+	Autocomplete bool                              `json:"autocomplete"`
+	Choices      []*ApplicationCommandOptionChoice `json:"choices"`
+  // Minimal value of number/integer option.
 	MinValue float64 `json:"min_value,omitempty"`
 	// Maximum value of number/integer option.
 	MaxValue float64 `json:"max_value,omitempty"`
-=======
-	ChannelTypes []ChannelType               `json:"channel_types"`
-	Required     bool                        `json:"required"`
-	Options      []*ApplicationCommandOption `json:"options"`
-
-	// NOTE: mutually exclusive with Choices.
-	Autocomplete bool                              `json:"autocomplete"`
-	Choices      []*ApplicationCommandOptionChoice `json:"choices"`
->>>>>>> fd6228c0
 }
 
 // ApplicationCommandOptionChoice represents a slash command option choice.
