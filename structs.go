--- conflicted
+++ resolved
@@ -146,11 +146,7 @@
 	Temporary bool      `json:"temporary"`
 }
 
-<<<<<<< HEAD
-// A channel type
-=======
 // ChannelType is the type of a Channel
->>>>>>> 7b6a91ac
 type ChannelType int
 
 // Block contains known ChannelType values
