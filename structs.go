--- conflicted
+++ resolved
@@ -733,19 +733,6 @@
 	Permissions int64 `json:"permissions,string"`
 }
 
-// IconURL returns a URL to the guild's icon.
-func (g Guild) IconURL() string {
-	if g.Icon == "" {
-		return ""
-	}
-
-	if strings.HasPrefix(g.Icon, "a_") {
-		return EndpointGuildIconAnimated(g.ID, g.Icon)
-	}
-
-	return EndpointGuildIcon(g.ID, g.Icon)
-}
-
 // A GuildPreview holds data related to a specific public Discord Guild, even if the user is not in the guild.
 type GuildPreview struct {
 	// The ID of the guild.
@@ -771,36 +758,17 @@
 	Features []string `json:"features"`
 
 	// Approximate number of members in this guild
-<<<<<<< HEAD
-	ApproximateMemberCount int `json:"approximate_member_count"`
-
-	// Approximate number of non-offline members in this guild
-=======
 	// NOTE: this field is only filled when using GuildWithCounts
 	ApproximateMemberCount int `json:"approximate_member_count"`
 
 	// Approximate number of non-offline members in this guild
 	// NOTE: this field is only filled when using GuildWithCounts
->>>>>>> 13c5393a
 	ApproximatePresenceCount int `json:"approximate_presence_count"`
 
 	// the description for the guild
 	Description string `json:"description"`
 }
 
-<<<<<<< HEAD
-// IconURL returns a URL to the guild's icon.
-func (g GuildPreview) IconURL() string {
-	if g.Icon == "" {
-		return ""
-	}
-
-	if strings.HasPrefix(g.Icon, "a_") {
-		return EndpointGuildIconAnimated(g.ID, g.Icon)
-	}
-
-	return EndpointGuildIcon(g.ID, g.Icon)
-=======
 // GuildScheduledEvent is a representation of a scheduled event in a guild. Only for retrieval of the data.
 // https://discord.com/developers/docs/resources/guild-scheduled-event#guild-scheduled-event
 type GuildScheduledEvent struct {
@@ -978,7 +946,6 @@
 
 	// Whether the template has unsynced changes
 	IsDirty bool `json:"is_dirty"`
->>>>>>> 13c5393a
 }
 
 // MessageNotifications is the notification level for a guild
@@ -1001,8 +968,6 @@
 	SystemChannelFlagsSuppressPremium SystemChannelFlag = 1 << 1
 )
 
-<<<<<<< HEAD
-=======
 // IconURL returns a URL to the guild's icon.
 func (g *Guild) IconURL() string {
 	if g.Icon == "" {
@@ -1024,7 +989,6 @@
 	return EndpointGuildBanner(g.ID, g.Banner)
 }
 
->>>>>>> 13c5393a
 // A UserGuild holds a brief version of a Guild
 type UserGuild struct {
 	ID          string `json:"id"`
