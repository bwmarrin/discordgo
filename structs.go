--- conflicted
+++ resolved
@@ -1078,22 +1078,13 @@
 
 // WebhookParams is a struct for webhook params, used in the WebhookExecute command.
 type WebhookParams struct {
-<<<<<<< HEAD
-	Content   string          `json:"content,omitempty"`
-	Username  string          `json:"username,omitempty"`
-	AvatarURL string          `json:"avatar_url,omitempty"`
-	TTS       bool            `json:"tts,omitempty"`
-	File      *File           `json:"-"`
-	Embeds    []*MessageEmbed `json:"embeds,omitempty"`
-=======
 	Content         string                  `json:"content,omitempty"`
 	Username        string                  `json:"username,omitempty"`
 	AvatarURL       string                  `json:"avatar_url,omitempty"`
 	TTS             bool                    `json:"tts,omitempty"`
-	File            string                  `json:"file,omitempty"`
+	File            *File                   `json:"-"`
 	Embeds          []*MessageEmbed         `json:"embeds,omitempty"`
 	AllowedMentions *MessageAllowedMentions `json:"allowed_mentions,omitempty"`
->>>>>>> 92c52f3d
 }
 
 // MessageReaction stores the data for a message reaction.
