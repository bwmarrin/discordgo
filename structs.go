--- conflicted
+++ resolved
@@ -1818,24 +1818,6 @@
 	IntentsDirectMessages         Intent = 1 << 12
 	IntentsDirectMessageReactions Intent = 1 << 13
 	IntentsDirectMessageTyping    Intent = 1 << 14
-<<<<<<< HEAD
-	IntentsGuildScheduledEvents   Intent = 1 << 16
-
-	IntentsAllWithoutPrivileged = IntentsGuilds |
-		IntentsGuildBans |
-		IntentsGuildEmojis |
-		IntentsGuildIntegrations |
-		IntentsGuildWebhooks |
-		IntentsGuildInvites |
-		IntentsGuildVoiceStates |
-		IntentsGuildMessages |
-		IntentsGuildMessageReactions |
-		IntentsGuildMessageTyping |
-		IntentsDirectMessages |
-		IntentsDirectMessageReactions |
-		IntentsDirectMessageTyping |
-		IntentsGuildScheduledEvents
-=======
 	IntentsMessageContent         Intent = 1 << 15
 	IntentsGuildScheduledEvents   Intent = 1 << 16
 
@@ -1852,9 +1834,9 @@
 		IntentDirectMessages |
 		IntentDirectMessageReactions |
 		IntentDirectMessageTyping |
-		IntentGuildScheduledEvents
-
->>>>>>> 992358e1
+		IntentGuildScheduledEvents |
+		IntentsGuildScheduledEvents
+
 	IntentsAll = IntentsAllWithoutPrivileged |
 		IntentGuildMembers |
 		IntentGuildPresences |
